--- conflicted
+++ resolved
@@ -17,14 +17,7 @@
     FAssetInstance,
     IERC165Contract
 } from "../../../typechain-truffle";
-<<<<<<< HEAD
-=======
-import { impersonateContract, transferWithSuicide } from "../../../lib/test-utils/contract-test-helpers";
-import { calcGasCost, calculateReceivedNat } from "../../../lib/test-utils/eth";
-import { deterministicTimeIncrease, getTestFile, loadFixtureCopyVars } from "../../../lib/test-utils/test-helpers";
-import { TestSettingsContracts, createTestContracts } from "../../../lib/test-utils/test-settings";
 import { assertApproximatelyEqual } from "../../../lib/test-utils/approximation";
->>>>>>> 03304ecf
 
 function assertEqualBN(a: BN, b: BN, message?: string) {
     assert.equal(a.toString(), b.toString(), message);
@@ -356,13 +349,8 @@
                 // account0 obtains some pool tokens
                 await collateralPool.enter({ value: ETH(100) });
                 // increase time by half a day
-<<<<<<< HEAD
                 await time.deterministicIncrease(time.duration.hours(12));
-                await collateralPool.enter(0, true, { value: ETH(200) });
-=======
-                await deterministicTimeIncrease(time.duration.hours(12));
                 await collateralPool.enter({ value: ETH(200) });
->>>>>>> 03304ecf
                 const timelockedTokens1 = await collateralPoolToken.timelockedBalanceOf(accounts[0]);
                 assertEqualBN(timelockedTokens1, ETH(300));
                 // increase time by half a day
@@ -461,13 +449,8 @@
                 const prms3 = collateralPool.exit(transferableTokensAcc11, { from: accounts[1] });
                 await expectRevert(prms3, "insufficient non-timelocked balance");
                 // account1 gets new timelocked tokens after a while and no new transferable tokens
-<<<<<<< HEAD
                 await time.deterministicIncrease(time.duration.minutes(30));
-                await collateralPool.enter(0, false, { value: ETH(1000), from: accounts[1] });
-=======
-                await deterministicTimeIncrease(time.duration.minutes(30));
                 await collateralPool.enter({ value: ETH(1000), from: accounts[1] });
->>>>>>> 03304ecf
                 const transferableTokensAcc12 = await collateralPoolToken.debtFreeBalanceOf(accounts[1]);
                 assertEqualBN(transferableTokensAcc11, transferableTokensAcc12); // just so we are aware of this
                 // first enter tokens get unlocked after 30 minutes
@@ -939,75 +922,8 @@
             console.log("natToGetCRToExitCR", natToGetCRToExitCR.toString());
             // try self close exit
             const userTokens = await collateralPoolToken.balanceOf(accounts[0]);
-<<<<<<< HEAD
-            const receipt = await collateralPool.selfCloseExit(userTokens, true, "", ZERO_ADDRESS);
-            const gas = calcGasCost(receipt);
-            const natAfter = toBN(await web3.eth.getBalance(accounts[0]));
-            const fAssetAfter = await fAsset.balanceOf(accounts[0]);
-            expectEvent(receipt, "IncompleteSelfCloseExit");
-            // account had been taken one f-asset
-            assertEqualBN(fAssetBefore.sub(fAssetAfter), ETH(1));
-            // user's withdrawal would leave pool's CR at 0, so he was only allowed to withdraw the collateral that
-            // gets pool at exitCR and a bit more that was covered by the 1 redeemed f-asset
-            assertEqualBN(await getPoolCRBIPS(), exitCRBIPS);
-            // burning one f-asset gives user additional (exitCR * priceMul / priceDiv) released nat
-            const { 0: assetPriceMul, 1: assetPriceDiv } = await assetManager.assetPriceNatWei();
-            const natCoveringOneFAsset = ETH(1).mul(assetPriceMul).mul(exitCRBIPS).divn(MAX_BIPS).div(assetPriceDiv);
-            const earnedNat = natAfter.sub(natBefore).add(gas);
-            assertEqualBN(earnedNat, natToGetCRToExitCR.add(natCoveringOneFAsset));
-        });
-
-        // this test describes a problem when agent's max redemption can cause a very unexpected error to a
-        // user that tries to self-close exit with ALL of their collateral. This is a very unlikely scenario though
-        it("should fail at doing an incomplete self-close exit, where agent's max redeemed f-assets reduce user's withdrawal by a microscopic amount", async () => {
-            // mint some f-assets for minter to be able to do redemption
-            await fAsset.mint(accounts[0], ETH(100), { from: assetManager.address });
-            await fAsset.approve(collateralPool.address, ETH(100));
-            // user enters the pool
-            await collateralPool.enter(0, false, { value: ETH(100), from: accounts[0] });
-            // agent should be able to redeem a an amount of f-assets that is just a bit lower than required to
-            const requiredFAssets = await getFAssetRequiredToNotSpoilCR(ETH(100));
-            await assetManager.setMaxRedemptionFromAgent(requiredFAssets.subn(10));
-            // user wants to redeem all tokens, but agent's max redemption forces him to leave a tiny amount of collateral
-            const userTokens = await collateralPoolToken.balanceOf(accounts[0]);
-            const tx = collateralPool.selfCloseExit(userTokens, true, "", ZERO_ADDRESS);
-            await expectRevert(tx, "collateral left after exit is too low and non-zero");
-        });
-
-        it("should simulate a situation where agent's max redemption is lower than required but does not effect the spent collateral", async () => {
-            // make f-asset cheaper than nat (it is required by this test)
-            await assetManager.setAssetPriceNatWei(1, 100);
-            // mint some f-assets for minter to be able to do redemption
-            await fAsset.mint(accounts[0], ETH(100), { from: assetManager.address });
-            await fAsset.approve(collateralPool.address, ETH(100));
-            // user enters the pool
-            await collateralPool.enter(0, false, { value: ETH(100), from: accounts[0] });
-            await collateralPool.enter(0, false, { value: ETH(1), from: accounts[1] });
-            // agent should be able to redeem a an amount of f-assets that is just a bit lower than required to
-            const requiredFAssets = await getFAssetRequiredToNotSpoilCR(ETH(100));
-            await assetManager.setMaxRedemptionFromAgent(requiredFAssets.subn(1));
-            // user can redeem all tokens, as agent's max redemption forces him to leave a tiny amount of collateral
-            const userTokensBefore = await collateralPoolToken.balanceOf(accounts[0]);
-            const totalPoolSupply = await collateralPoolToken.totalSupply();
-            const poolNatBalance = await collateralPool.totalCollateral();
-            const natShare = ETH(100);
-            const resp = await collateralPool.selfCloseExit(userTokensBefore, true, "", ZERO_ADDRESS);
-            const userTokensAfter = await collateralPoolToken.balanceOf(accounts[0]);
-            expectEvent(resp, "IncompleteSelfCloseExit");
-            await expectEvent.inTransaction(resp.tx, assetManager, "AgentRedemptionInCollateral");
-            // check that all user's tokens were spent
-            const incompleteSelfCloseExit = requiredEventArgs(resp, "IncompleteSelfCloseExit");
-            const newTokenShare = natShare.mul(totalPoolSupply).div(poolNatBalance);
-            assertEqualBN(incompleteSelfCloseExit.burnedTokensWei, newTokenShare);
-            assertEqualBN(incompleteSelfCloseExit.redeemedFAssetUBA, requiredFAssets.subn(1));
-            assertEqualBN(userTokensAfter, userTokensBefore.sub(incompleteSelfCloseExit.burnedTokensWei));
-            const agentRedemption = requiredEventArgsFrom(resp, assetManager, "AgentRedemptionInCollateral");
-            // @ts-expect-error event AgentRedemptionInCollateral is not in AssetManager, only in mock
-            assertEqualBN(agentRedemption._amountUBA, requiredFAssets.subn(1));
-=======
             const promise = collateralPool.selfCloseExit(userTokens, true, "", ZERO_ADDRESS);
             await expectRevert(promise, "redemption requires closing too many tickets");
->>>>>>> 03304ecf
         });
 
         it("should self-close exit and collect fees with recipient", async () => {
