import { expectEvent, expectRevert, time } from "@openzeppelin/test-helpers";
import BN from "bn.js";
import { eventArgs } from "../../../../lib/utils/events/truffle";
import { BNish, MAX_BIPS, ZERO_ADDRESS, erc165InterfaceId, toBN, toBNExp, toWei } from "../../../../lib/utils/helpers";
import {
    AgentVaultMockInstance,
    AssetManagerMockInstance,
    CollateralPoolInstance, CollateralPoolTokenInstance,
    DistributionToDelegatorsInstance,
    ERC20MockInstance,
<<<<<<< HEAD
=======
    FAssetInstance,
>>>>>>> b1eecada
    IERC165Contract
} from "../../../../typechain-truffle";
import { requiredEventArgsFrom } from "../../../utils/Web3EventDecoder";
import { impersonateContract, stopImpersonatingContract, transferWithSuicide } from "../../../utils/contract-test-helpers";
import { calcGasCost, calculateReceivedNat } from "../../../utils/eth";
import { getTestFile, loadFixtureCopyVars } from "../../../utils/test-helpers";
import { TestSettingsContracts, createTestContracts } from "../../../utils/test-settings";

function assertEqualBN(a: BN, b: BN, message?: string) {
    assert.equal(a.toString(), b.toString(), message);
}

function assertEqualBNWithError(a: BN, b: BN, err: BN, message?: string) {
    const appendMessage = `expected ${a.toString()} to equal to ${b.toString()} with error ${err.toString()}`;
    assert.isTrue(a.sub(b).abs().lte(err), (message ? message + "\n" : "") + appendMessage);
}

function maxBN(x: BN, y: BN) {
    return x.gt(y) ? x : y;
}

function mulBips(x: BN, bips: number) {
    return x.muln(Math.floor(MAX_BIPS * bips)).divn(MAX_BIPS);
}

const BN_ZERO = new BN(0);
const BN_ONE = new BN(1);

enum TokenExitType { MAXIMIZE_FEE_WITHDRAWAL, MINIMIZE_FEE_DEBT, KEEP_RATIO };
const ONE_ETH = new BN("1000000000000000000");
const ETH = (x: number | BN | string) => ONE_ETH.mul(new BN(x));

const ERC20Mock = artifacts.require("ERC20Mock");
const AgentVaultMock = artifacts.require("AgentVaultMock");
const AssetManager = artifacts.require("AssetManagerMock")
const CollateralPool = artifacts.require("CollateralPool");
const CollateralPoolToken = artifacts.require("CollateralPoolToken");
const DistributionToDelegators = artifacts.require("DistributionToDelegators");
const MockContract = artifacts.require('MockContract');
const FAsset = artifacts.require('FAsset');
const FAssetProxy = artifacts.require('FAssetProxy');

contract(`CollateralPool.sol; ${getTestFile(__filename)}; Collateral pool basic tests`, async accounts => {
    let wNat: ERC20MockInstance;
    let assetManager: AssetManagerMockInstance;
    let fAsset: FAssetInstance;
    let agentVault: AgentVaultMockInstance;
    let collateralPool: CollateralPoolInstance;
    let collateralPoolToken: CollateralPoolTokenInstance;
    let contracts: TestSettingsContracts;

    const agent = accounts[12];
    const governance = accounts[10];

    const exitCR = 1.2;
    const topupCR = 1.1;
    const topupTokenDiscount = 0.9;

    let MIN_NAT_TO_ENTER: BN;
    let MIN_TOKEN_SUPPLY_AFTER_EXIT: BN;
    let MIN_NAT_BALANCE_AFTER_EXIT: BN;

    async function initialize() {
        contracts = await createTestContracts(governance);
        wNat = await ERC20Mock.new("wNative", "wNat");
        assetManager = await AssetManager.new(wNat.address);
        await assetManager.setCommonOwner(agent);
        await assetManager.setCheckForValidAgentVaultAddress(false);
        // fAsset = await ERC20Mock.new("fBitcoin", "fBTC");
        const fAssetImpl = await FAsset.new();
        const fAssetProxy = await FAssetProxy.new(fAssetImpl.address, "fBitcoin", "fBTC", "Bitcoin", "BTC", 18, { from: governance });
        fAsset = await FAsset.at(fAssetProxy.address);
        await fAsset.setAssetManager(assetManager.address, { from: governance });
        await impersonateContract(assetManager.address, toBNExp(1000, 18), accounts[0]);
        agentVault = await AgentVaultMock.new(assetManager.address, agent);
        collateralPool = await CollateralPool.new(
            agentVault.address,
            assetManager.address,
            fAsset.address,
            Math.floor(exitCR * MAX_BIPS),
            Math.floor(topupCR * MAX_BIPS),
            Math.floor(topupTokenDiscount * MAX_BIPS)
        );
        collateralPoolToken = await CollateralPoolToken.new(collateralPool.address, "FAsset Collateral Pool Token BTC-AG1", "FCPT-BTC-AG1");
        // set pool token
        const payload = collateralPool.contract.methods.setPoolToken(collateralPoolToken.address).encodeABI();
        await assetManager.callFunctionAt(collateralPool.address, payload);
        // synch collateral pool constants
        MIN_NAT_TO_ENTER = await collateralPool.MIN_NAT_TO_ENTER();
        MIN_TOKEN_SUPPLY_AFTER_EXIT = await collateralPool.MIN_TOKEN_SUPPLY_AFTER_EXIT();
        MIN_NAT_BALANCE_AFTER_EXIT = await collateralPool.MIN_NAT_BALANCE_AFTER_EXIT();
        // temporary fix for testing
        await assetManager.registerFAssetForCollateralPool(fAsset.address);
        return { contracts, wNat, assetManager, fAsset, agentVault, collateralPool, collateralPoolToken, MIN_NAT_TO_ENTER, MIN_TOKEN_SUPPLY_AFTER_EXIT, MIN_NAT_BALANCE_AFTER_EXIT };
    }

    beforeEach(async () => {
        ({ contracts, wNat, assetManager, fAsset, agentVault, collateralPool, collateralPoolToken, MIN_NAT_TO_ENTER, MIN_TOKEN_SUPPLY_AFTER_EXIT, MIN_NAT_BALANCE_AFTER_EXIT } =
            await loadFixtureCopyVars(initialize));
    });

    function applyTopupDiscount(x: BN) {
        return x.muln(MAX_BIPS).divn(MAX_BIPS * topupTokenDiscount);
    }

    async function poolFAssetFeeNatValue() {
        const poolFAssetFees = await collateralPool.totalFAssetFees();
        const { 0: assetPriceMul, 1: assetPriceDiv } = await assetManager.assetPriceNatWei();
        return poolFAssetFees.mul(assetPriceMul).div(assetPriceDiv);
    }

    async function givePoolFAssetFees(amount: BN) {
        await fAsset.mint(collateralPool.address, amount, { from: assetManager.address });
        const payload = collateralPool.contract.methods.fAssetFeeDeposited(amount).encodeABI();
        await assetManager.callFunctionAt(collateralPool.address, payload);
    }

    async function getPoolCollaterals() {
        const collateral = await collateralPool.totalCollateral();
        const fassets = await collateralPool.totalFAssetFees();
        return [collateral, fassets];
    }

    async function getPoolCRBIPS() {
        const { 0: priceMul, 1: priceDiv } = await assetManager.assetPriceNatWei();
        const poolNatBalance = await collateralPool.totalCollateral();
        const backedFAsset = await assetManager.getFAssetsBackedByPool(agentVault.address)
        return (backedFAsset.gtn(0)) ?
            poolNatBalance.muln(MAX_BIPS).mul(priceDiv).div(priceMul).div(backedFAsset) :
            new BN(10 * MAX_BIPS);
    }

    async function getPoolVirtualFassets() {
        const poolFassetBalance = await fAsset.balanceOf(collateralPool.address);
        const poolFassetDebt = await collateralPool.totalFAssetFeeDebt();
        return poolFassetBalance.add(poolFassetDebt);
    }

    // n = (r F p / q) - N
    async function getNatRequiredToGetPoolCRAbove(CR: number) {
        const { 0: priceMul, 1: priceDiv } = await assetManager.assetPriceNatWei();
        const poolNatBalance = await collateralPool.totalCollateral();
        const backedFAsset = await assetManager.getFAssetsBackedByPool(agentVault.address)
        const required = mulBips(backedFAsset.mul(priceMul), CR).div(priceDiv).sub(poolNatBalance);
        return required.lt(new BN(0)) ? new BN(0) : required;
    }

    async function fassetsRequiredToKeepCR(tokens: BN) {
        const fassetSupply = await fAsset.totalSupply();
        const tokenSupply = await collateralPoolToken.totalSupply();
        const collateral = await wNat.balanceOf(collateralPool.address);
        const natShare = collateral.mul(tokens).div(tokenSupply);
        return fassetSupply.mul(natShare).div(collateral);
    }

    async function getPoolAboveCR(account: string, withFassets: boolean, cr: number) {
        const natToTopup = await getNatRequiredToGetPoolCRAbove(cr);
        const poolTokenSupply = await collateralPoolToken.totalSupply();
        let collateral = maxBN(natToTopup, MIN_NAT_TO_ENTER);
        if (poolTokenSupply.eqn(0)) {
            const natToCoverFAsset = await poolFAssetFeeNatValue();
            const natToCoverCollateral = await collateralPool.totalCollateral();
            collateral = maxBN(collateral, maxBN(natToCoverCollateral, natToCoverFAsset));
        }
        await collateralPool.enter(0, withFassets, { value: collateral, from: account });
    }

    // n = N - r f p / q
    async function getNatRequiredToGetPoolCRBelow(cr: number) {
        const { 0: priceMul, 1: priceDiv } = await assetManager.assetPriceNatWei();
        const poolNatBalance = await collateralPool.totalCollateral();
        const backedFAsset = await assetManager.getFAssetsBackedByPool(agentVault.address);
        const required = poolNatBalance.sub(mulBips(backedFAsset.mul(priceMul), cr).div(priceDiv));
        return required.lt(new BN(0)) ? new BN(0) : required;
    }

    async function natToTokens(nat: BN) {
        const poolTokenSupply = await collateralPoolToken.totalSupply();
        const poolCollateral = await collateralPool.totalCollateral();
        return nat.mul(poolTokenSupply).div(poolCollateral);
    }

    async function tokensToNat(tokens: BN) {
        const poolTokenSupply = await collateralPoolToken.totalSupply();
        const poolCollateral = await collateralPool.totalCollateral();
        return tokens.mul(poolCollateral).div(poolTokenSupply);
    }

    async function getFAssetRequiredToNotSpoilCR(natShare: BN): Promise<BN> {
        const poolCR = await getPoolCRBIPS();
        const backedFAsset = await assetManager.getFAssetsBackedByPool(agentVault.address);
        const poolNatBalance = await collateralPool.totalCollateral();
        if (poolCR.gtn(exitCR)) {
            const { 0: priceMul, 1: priceDiv } = await assetManager.assetPriceNatWei();
            const _aux = priceDiv.mul(poolNatBalance.sub(natShare)).muln(MAX_BIPS).div(priceMul).divn(MAX_BIPS * exitCR);
            return backedFAsset.gt(_aux) ? backedFAsset.sub(_aux) : toBN(0);
        } else {
            return backedFAsset.mul(natShare).div(poolNatBalance);
        }
    }

    describe("setting contract variables", async () => {

        it("should fail at calling setPoolToken from non asset manager", async () => {
            const prms = collateralPool.setPoolToken(collateralPoolToken.address);
            await expectRevert(prms, "only asset manager");
        });

        it("should fail at resetting pool token", async () => {
            const payload = collateralPool.contract.methods.setPoolToken(collateralPoolToken.address).encodeABI();
            const prms = assetManager.callFunctionAt(collateralPool.address, payload);
            await expectRevert(prms, "pool token already set");
        });

        it("should fail at setting exit collateral ratio if conditions aren't met", async () => {
            const setTo = new BN(Math.floor(MAX_BIPS * topupCR));
            const payload = collateralPool.contract.methods.setExitCollateralRatioBIPS(setTo).encodeABI();
            const prms = assetManager.callFunctionAt(collateralPool.address, payload);
            await expectRevert(prms, "value too low");
        });

        it("should correctly set exit collateral ratio", async () => {
            const setTo = BN_ONE.addn(Math.floor(MAX_BIPS * topupCR));
            const payload = collateralPool.contract.methods.setExitCollateralRatioBIPS(setTo).encodeABI();
            await assetManager.callFunctionAt(collateralPool.address, payload);
            const newExitCollateralCR = await collateralPool.exitCollateralRatioBIPS();
            assertEqualBN(newExitCollateralCR, setTo);
        });

        it("should fail at setting topup collateral ratio if conditions aren't met", async () => {
            const setTo = new BN(Math.floor(MAX_BIPS * exitCR));
            const payload = collateralPool.contract.methods.setTopupCollateralRatioBIPS(setTo).encodeABI();
            const prms = assetManager.callFunctionAt(collateralPool.address, payload);
            await expectRevert(prms, "value too high");
            const payload1 = collateralPool.contract.methods.setTopupCollateralRatioBIPS(0).encodeABI();
            const prms1 = assetManager.callFunctionAt(collateralPool.address, payload1);
            await expectRevert(prms1, "must be nonzero");
        });

        it("should correctly set topup collateral ratio", async () => {
            const setTo = new BN(Math.floor(MAX_BIPS * exitCR)).sub(BN_ONE);
            const payload = collateralPool.contract.methods.setTopupCollateralRatioBIPS(setTo).encodeABI();
            await assetManager.callFunctionAt(collateralPool.address, payload);
            const newExitCollateralCR = await collateralPool.topupCollateralRatioBIPS();
            assertEqualBN(newExitCollateralCR, setTo);
        });

        it("should fail at setting topup token discount if conditions aren't met", async () => {
            const payload = collateralPool.contract.methods.setTopupTokenPriceFactorBIPS(MAX_BIPS).encodeABI();
            const prms = assetManager.callFunctionAt(collateralPool.address, payload);
            await expectRevert(prms, "value too high");
            const payload1 = collateralPool.contract.methods.setTopupTokenPriceFactorBIPS(0).encodeABI();
            const prms1 = assetManager.callFunctionAt(collateralPool.address, payload1);
            await expectRevert(prms1, "must be nonzero");
        });

        it("should correctly set topup token discount", async () => {
            const setTo = new BN(MAX_BIPS).sub(BN_ONE);
            const payload = collateralPool.contract.methods.setTopupTokenPriceFactorBIPS(setTo).encodeABI();
            await assetManager.callFunctionAt(collateralPool.address, payload);
            const newExitCollateralCR = await collateralPool.topupTokenPriceFactorBIPS();
            assertEqualBN(newExitCollateralCR, setTo);
        });

        it("should upgrade wnat contract", async () => {
            // get some wnat to the collateral pool
            await collateralPool.enter(0, false, { value: ETH(100) });
            // upgrade the wnat contract
            const newWNat: ERC20MockInstance = await ERC20Mock.new("new wnat", "WNat");
            const payload = collateralPool.contract.methods.upgradeWNatContract(newWNat.address).encodeABI();
            await assetManager.callFunctionAt(collateralPool.address, payload);
            // check that wnat contract was updated
            const wnatFromCollateralPool = await collateralPool.wNat();
            expect(wnatFromCollateralPool).to.equal(newWNat.address);
            // check that funds were transferred correctly
            const fundsOnOldWNat = await wNat.balanceOf(collateralPool.address);
            assertEqualBN(fundsOnOldWNat, BN_ZERO);
            const fundsOnNewWNat = await newWNat.balanceOf(collateralPool.address);
            assertEqualBN(fundsOnNewWNat, ETH(100));
        });

        it("should upgrade wnat contract with old wnat contract", async () => {
            const payload = collateralPool.contract.methods.upgradeWNatContract(wNat.address).encodeABI();
            await assetManager.callFunctionAt(collateralPool.address, payload);
            const newWNat = await collateralPool.wNat();
            expect(newWNat).to.equal(wNat.address);
        });

    });

    // to test whether users can send debt tokens
    describe("collateral pool token tests", async () => {

        it("should have correct name and symbol", async () => {
            expect(await collateralPoolToken.name()).to.equal("FAsset Collateral Pool Token BTC-AG1");
            expect(await collateralPoolToken.symbol()).to.equal("FCPT-BTC-AG1");
        });

        it("should fetch the pool token", async () => {
            expect(await collateralPool.poolToken()).to.equal(collateralPoolToken.address);
        });

        it("should fetch no tokens of a new account", async () => {
            const tokens = await collateralPoolToken.debtFreeBalanceOf(accounts[0]);
            assertEqualBN(tokens, BN_ZERO);
        });

        it("should not be able to send debt tokens", async () => {
            // account0 enters the pool
            await collateralPool.enter(0, true, { value: ETH(100) });
            // pool gets fees
            await givePoolFAssetFees(ETH(10));
            // account1 enters the pool with some debt
            const fee = await calculateFee(ETH(1), true);
            await fAsset.mint(accounts[1], ETH(1).add(fee), { from: assetManager.address });
            await fAsset.approve(collateralPool.address, ETH(1).add(fee), { from: accounts[1] });
            await collateralPool.enter(ETH(1), false, { value: ETH(100), from: accounts[1] });
            // account1 tries to send too many tokens to another account
            const tokens = await collateralPoolToken.balanceOf(accounts[1]);
            const prms = collateralPoolToken.transfer(accounts[2], tokens, { from: accounts[1] });
            await expectRevert(prms, "insufficient transferable balance");
        });

        it("should transfer free tokens between users", async () => {
            // account0 enters the pool
            await collateralPool.enter(0, true, { value: ETH(100) });
            // pool gets fees
            await fAsset.mint(collateralPool.address, ETH(10), { from: assetManager.address });
            // account1 enters the pool with some debt
            await fAsset.mint(accounts[1], ETH(1), { from: assetManager.address });
            await fAsset.approve(collateralPool.address, ETH(1), { from: accounts[1] });
            await collateralPool.enter(ETH(1), false, { value: ETH(100), from: accounts[1] });
            // account1 sends all his free tokens to another account
            const freeTokensOfUser1 = await collateralPoolToken.debtFreeBalanceOf(accounts[1]);
            await collateralPoolToken.transfer(accounts[2], freeTokensOfUser1, { from: accounts[1] });
            const freeTokensOfUser2 = await collateralPoolToken.debtFreeBalanceOf(accounts[2]);
            assertEqualBN(freeTokensOfUser2, freeTokensOfUser1);
            // account2 sends his tokens back to account1
            await collateralPoolToken.transfer(accounts[1], freeTokensOfUser1, { from: accounts[2] });
            const freeTokensOfUser1AfterTransfer = await collateralPoolToken.debtFreeBalanceOf(accounts[1]);
            assertEqualBN(freeTokensOfUser1AfterTransfer, freeTokensOfUser1);
        });

        describe("timelock", () => {

            it("should not be able to transfer or exit with timelocked tokens", async () => {
                // set timelock to 1 day
                await assetManager.setTimelockDuration(time.duration.days(1));
                // account0 obtains some pool tokens
                await collateralPool.enter(0, true, { value: ETH(100) });
                const timelockedTokens1 = await collateralPoolToken.timelockedBalanceOf(accounts[0]);
                assertEqualBN(timelockedTokens1, ETH(100));
                const transferableTokens1 = await collateralPoolToken.transferableBalanceOf(accounts[0]);
                assertEqualBN(transferableTokens1, BN_ZERO);
                const prms1 = collateralPoolToken.transfer(accounts[1], ETH(1));
                await expectRevert(prms1, "insufficient non-timelocked balance");
                const prms2 = collateralPool.exit(ETH(1), TokenExitType.KEEP_RATIO);
                await expectRevert(prms2, "insufficient non-timelocked balance");
                // increase time by 1 day
                await time.increase(time.duration.days(1));
                const timelockedTokens2 = await collateralPoolToken.timelockedBalanceOf(accounts[0]);
                assertEqualBN(timelockedTokens2, BN_ZERO);
                await collateralPoolToken.transfer(accounts[1], ETH(1));
                const tokenBalanceAcc0 = await collateralPoolToken.balanceOf(accounts[1]);
                assertEqualBN(tokenBalanceAcc0, ETH(1));
                // exit
                const natAcc0Before = toBN(await web3.eth.getBalance(accounts[0]));
                const receipt = await collateralPool.exit(ETH(99), TokenExitType.KEEP_RATIO);
                const gas = calcGasCost(receipt);
                const natAcc0After = toBN(await web3.eth.getBalance(accounts[0]));
                assertEqualBN(natAcc0After, natAcc0Before.sub(gas).add(ETH(99)));
            });

            it("should be able to transfer and exit with tokens that have expired timelock", async () => {
                // set timelock to 1 day
                await assetManager.setTimelockDuration(time.duration.days(1));
                // account0 obtains some pool tokens
                await collateralPool.enter(0, true, { value: ETH(100) });
                // increase time by half a day
                await time.increase(time.duration.hours(12));
                await collateralPool.enter(0, true, { value: ETH(200) });
                const timelockedTokens1 = await collateralPoolToken.timelockedBalanceOf(accounts[0]);
                assertEqualBN(timelockedTokens1, ETH(300));
                // increase time by half a day
                await time.increase(time.duration.hours(12));
                const timelockedTokens2 = await collateralPoolToken.timelockedBalanceOf(accounts[0]);
                assertEqualBN(timelockedTokens2, ETH(200));
                // transfer and exit with available tokens
                await collateralPoolToken.transfer(accounts[1], ETH(10));
                const tokenBalanceAcc01 = await collateralPoolToken.balanceOf(accounts[0]);
                const tokenBalanceAcc11 = await collateralPoolToken.balanceOf(accounts[1]);
                assertEqualBN(tokenBalanceAcc01, ETH(290));
                assertEqualBN(tokenBalanceAcc11, ETH(10));
                const timelockedBalanceAfterTransferAcc01 = await collateralPoolToken.timelockedBalanceOf(accounts[0]);
                assertEqualBN(timelockedBalanceAfterTransferAcc01, ETH(200));
                const natBalanceAcc00 = toBN(await web3.eth.getBalance(accounts[0]));
                const receipt1 = await collateralPool.exit(ETH(90), TokenExitType.KEEP_RATIO);
                const gas1 = calcGasCost(receipt1);
                const natBalanceAcc01 = toBN(await web3.eth.getBalance(accounts[0]));
                assertEqualBN(natBalanceAcc01, natBalanceAcc00.sub(gas1).add(ETH(90)));
                // increase time by half a day
                await time.increase(time.duration.hours(12));
                const timelockedTokens3 = await collateralPoolToken.timelockedBalanceOf(accounts[0]);
                assertEqualBN(timelockedTokens3, BN_ZERO);
                // transfer and exit with available tokens
                const receipt2 = await collateralPoolToken.transfer(accounts[2], ETH(100));
                const gas2 = calcGasCost(receipt2);
                const tokenBalanceAcc02 = await collateralPoolToken.balanceOf(accounts[0]);
                assertEqualBN(tokenBalanceAcc02, ETH(100));
                const receipt3 = await collateralPool.exit(ETH(100), TokenExitType.KEEP_RATIO);
                const gas3 = calcGasCost(receipt3)
                const natBalanceAcc02 = toBN(await web3.eth.getBalance(accounts[0]));
                assertEqualBN(natBalanceAcc02, natBalanceAcc01.sub(gas2).sub(gas3).add(ETH(100)));
                // check that user holds no leftover tokens
                const allTokensAcc0 = await collateralPoolToken.balanceOf(accounts[0]);
                assertEqualBN(allTokensAcc0, BN_ZERO);
            });

            it("should test timelock with user manually clearing entries in parts and then exiting", async () => {
                // set timelock to 1 hour
                await assetManager.setTimelockDuration(time.duration.hours(1));
                // account0 obtains some pool tokens
                for (let i = 0; i < 100; i++) {
                    await collateralPool.enter(0, true, { value: ETH(1) });
                }
                const timelockedTokens1 = await collateralPoolToken.timelockedBalanceOf(accounts[0]);
                assertEqualBN(timelockedTokens1, ETH(100));
                // cleanup should have no effect before tokens expire
                await collateralPoolToken.cleanupExpiredTimelocks(accounts[0], 10);
                const timelockedTokens2 = await collateralPoolToken.timelockedBalanceOf(accounts[0]);
                assertEqualBN(timelockedTokens2, ETH(100));
                // wait for timelocks to expire
                await time.increase(time.duration.hours(1));
                // now timelocked should be zero
                const timelockedTokens3 = await collateralPoolToken.timelockedBalanceOf(accounts[0]);
                assertEqualBN(timelockedTokens3, BN_ZERO);
                // currently there are 100 open timelock entries, pretend it is too much
                // and clear them in batches of 10
                for (let i = 0; i < 10; i++) {
                    // use call to check result (does nothing, but returns correct result)
                    const cleanedAllExpired = await collateralPoolToken.cleanupExpiredTimelocks.call(accounts[0], 10);
                    assert.equal(cleanedAllExpired, i == 9, `all should be cleaned at the last call (i=${i})`);
                    // now execute the actual cleaning
                    await collateralPoolToken.cleanupExpiredTimelocks(accounts[0], 10);
                    // timelocked balance should not change
                    const timelockedTokens = await collateralPoolToken.timelockedBalanceOf(accounts[0]);
                    assertEqualBN(timelockedTokens, BN_ZERO);
                }
                // exit with all tokens
                const natBalanceAcc00 = toBN(await web3.eth.getBalance(accounts[0]));
                const receipt = await collateralPool.exit(ETH(100), TokenExitType.KEEP_RATIO);
                const gas = calcGasCost(receipt);
                const natBalanceAcc0 = toBN(await web3.eth.getBalance(accounts[0]));
                assertEqualBN(natBalanceAcc0, natBalanceAcc00.sub(gas).add(ETH(100)));
            });

            it("should test timelock in combination with debt tokens", async () => {
                // set timelock to 1 day
                await assetManager.setTimelockDuration(time.duration.hours(1));
                // account0 obtains enters the pool
                await collateralPool.enter(0, true, { value: ETH(1000) });
                // pool gets fees
                await givePoolFAssetFees(ETH(10));
                // account1 enters the pool with some debt
                await fAsset.mint(accounts[1], ETH(1000), { from: assetManager.address });
                await fAsset.approve(collateralPool.address, ETH(1000), { from: accounts[1] });
                await collateralPool.enter(ETH(1), false, { value: ETH(1000), from: accounts[1] });
                const transferableTokensAcc11 = await collateralPoolToken.debtFreeBalanceOf(accounts[1]);
                const timelockedTokensAcc11 = await collateralPoolToken.timelockedBalanceOf(accounts[1]);
                // account1 can't send his transferable tokens because of timelock
                const prms1 = collateralPoolToken.transfer(accounts[2], transferableTokensAcc11, { from: accounts[1] });
                await expectRevert(prms1, "insufficient non-timelocked balance");
                // account1 can't send his debt tokens
                const prms2 = collateralPoolToken.transfer(accounts[2], transferableTokensAcc11.addn(1), { from: accounts[1] });
                await expectRevert(prms2, "insufficient transferable balance");
                // account1 can't exit with his timelocked tokens
                const prms3 = collateralPool.exit(transferableTokensAcc11, TokenExitType.KEEP_RATIO, { from: accounts[1] });
                await expectRevert(prms3, "insufficient non-timelocked balance");
                // account1 gets new timelocked tokens after a while and no new transferable tokens
                await time.increase(time.duration.minutes(30));
                await collateralPool.enter(0, false, { value: ETH(1000), from: accounts[1] });
                const transferableTokensAcc12 = await collateralPoolToken.debtFreeBalanceOf(accounts[1]);
                assertEqualBN(transferableTokensAcc11, transferableTokensAcc12); // just so we are aware of this
                // first enter tokens get unlocked after 30 minutes
                await time.increase(time.duration.minutes(30));
                // account1's transferable tokens are unlocked
                const nonTimelockedTokensAcc12 = await collateralPoolToken.nonTimelockedBalanceOf(accounts[1]);
                assertEqualBN(nonTimelockedTokensAcc12, timelockedTokensAcc11);
                await collateralPoolToken.transfer(accounts[2], transferableTokensAcc12, { from: accounts[1] });
                const transferableTokensAcc13 = await collateralPoolToken.debtFreeBalanceOf(accounts[1]);
                assertEqualBN(transferableTokensAcc13, BN_ZERO);
                // account1 tries to send non-transferable tokens
                const prms4 = collateralPoolToken.transfer(accounts[2], BN_ONE, { from: accounts[1] });
                await expectRevert(prms4, "insufficient transferable balance");
                await collateralPool.exit(nonTimelockedTokensAcc12.sub(transferableTokensAcc12), TokenExitType.KEEP_RATIO, { from: accounts[1] });
                const nonTimelockedTokensAcc13 = await collateralPoolToken.nonTimelockedBalanceOf(accounts[1]);
                assertEqualBN(nonTimelockedTokensAcc13, BN_ZERO);
                // after 30 minutes user can exit with the remaining tokens
                await time.increase(time.duration.minutes(30));
                const remainingTokensAcc11 = await collateralPoolToken.balanceOf(accounts[1]);
                await collateralPool.exit(remainingTokensAcc11, TokenExitType.KEEP_RATIO, { from: accounts[1] });
                const remainingTokensAcc12 = await collateralPoolToken.balanceOf(accounts[1]);
                assertEqualBN(remainingTokensAcc12, BN_ZERO);
            });

            it("should make the payout from an agent override the timelock", async () => {
                // set timelock to 1 hour
                await assetManager.setTimelockDuration(time.duration.hours(1));
                // agent enters the pool
                await collateralPool.enter(0, true, { value: ETH(100) });
                // agent is forced to payout by the asset manager
                const payload = collateralPool.contract.methods.payout(accounts[1], ETH(50), ETH(100)).encodeABI();
                await assetManager.callFunctionAt(collateralPool.address, payload);
                // check that agent has no tokens left and that wNat was transferred to acc1
                const agentTokens = await collateralPoolToken.balanceOf(agent);
                assertEqualBN(agentTokens, BN_ZERO);
                const wNatBalanceAcc1 = await wNat.balanceOf(accounts[1]);
                assertEqualBN(wNatBalanceAcc1, ETH(50));
                // agent responsibility - amount transferred to acc1 stayed in the pool
                const poolWNatBalance = await collateralPool.totalCollateral();
                assertEqualBN(poolWNatBalance, ETH(50));
            });
        });

    });

    describe("entering collateral pool", async () => {

        // collateral pool now tracks its balance, so sending nat directly (without enter) is not allowed,
        // thus this test is deprecated
        it.skip("should lock entering if pool token supply is much larger than pool collateral", async () => {
            // enter the pool
            await collateralPool.enter(0, true, { value: ETH(1001) });
            // artificially burn pool collateral
            await wNat.burnAmount(collateralPool.address, ETH(1000));
            // check that entering is disabled
            const prms = collateralPool.enter(0, true, { value: MIN_NAT_TO_ENTER, from: accounts[1] });
            await expectRevert(prms, "pool nat balance too small");
        });

        it("should fail entering the pool with too little funds", async () => {
            const prms = collateralPool.enter(0, true, { value: MIN_NAT_TO_ENTER.sub(BN_ONE) });
            await expectRevert(prms, "amount of nat sent is too low");
        });

        it("should fail entering with f-assets that don't cover the one in a tokenless pool", async () => {
            await givePoolFAssetFees(ETH(10));
            const prms = collateralPool.enter(ETH(5), false, { value: MIN_NAT_TO_ENTER });
            await expectRevert(prms,
                "If pool has no tokens, but holds f-asset, you need to send at least f-asset worth of collateral");
        });

        it("should not enter the pool (with f-assets) with f-asset allowance set too small", async () => {
            // mint some tokens by accounts[1] entering the pool
            await collateralPool.enter(0, true, { value: ETH(10), from: accounts[1] });
            // pool gets f-asset fees
            await givePoolFAssetFees(ETH(10));
            // accounts[0] has to enter with some f-assets as there are tokens in the pool
            const prms = collateralPool.enter(0, true, { value: ETH(5), from: accounts[0] });
            await expectRevert(prms, "f-asset allowance too small");
        });

        it("should enter tokenless, f-assetless and natless pool", async () => {
            await collateralPool.enter(0, true, { value: ETH(10) });
            const tokens = await collateralPoolToken.debtFreeBalanceOf(accounts[0]);
            assertEqualBN(tokens, ETH(10));
            const tokenSupply = await collateralPoolToken.totalSupply();
            assertEqualBN(tokenSupply, ETH(10));
            const collateral = await wNat.balanceOf(collateralPool.address);
            assertEqualBN(collateral, ETH(10));
        });

        it("should not enter if token supply to nat balance is too small", async () => {
            await agentVault.enterPool(collateralPool.address, { value: ETH(1) });
            //Mint collateral pool tokens to increase total supply
            await impersonateContract(collateralPool.address, toBN(512526332000000000), accounts[0]);
            await collateralPoolToken.mint(accounts[12], ETH(10000), { from: collateralPool.address });
            await stopImpersonatingContract(collateralPool.address);
            const res = collateralPool.enter(0, true, { value: ETH(10) });
            await expectRevert(res, "pool nat balance too small");
        });

        it("should enter tokenless and f-assetless pool holding some collateral", async () => {
            // artificially make pool have no tokens but have collateral (this might not be possible with non-mocked asset manager)
            await agentVault.enterPool(collateralPool.address, { value: ETH(10) });
            const assetManagerPayout = collateralPool.contract.methods.payout(accounts[0], 0, ETH(10)).encodeABI();
            await assetManager.callFunctionAt(collateralPool.address, assetManagerPayout);
            assertEqualBN(await collateralPoolToken.totalSupply(), BN_ZERO);
            assertEqualBN(await wNat.balanceOf(collateralPool.address), ETH(10));
            await wNat.mintAmount(accounts[0], ETH(10));
            const prms = collateralPool.enter(0, true, { value: ETH(10).subn(1) });
            await expectRevert(prms,
                "if pool has no tokens, but holds collateral, you need to send at least that amount of collateral");
            await collateralPool.enter(0, true, { value: ETH(10) });
            assertEqualBN(await collateralPoolToken.debtFreeBalanceOf(accounts[0]), ETH(10));
            assertEqualBN(await collateralPoolToken.totalSupply(), ETH(10));
            assertEqualBN(await wNat.balanceOf(collateralPool.address), ETH(20));
            assertEqualBN(await collateralPool.totalCollateral(), ETH(20));
        });

        it("should enter tokenless, collateralless pool holding some f-assets", async () => {
            await givePoolFAssetFees(ETH(10));
            // calculate the amount of nat to send
            const { 0: assetPriceMul, 1: assetPriceDiv } = await assetManager.assetPriceNatWei();
            const natToEnter = ETH(10).mul(assetPriceMul).div(assetPriceDiv);
            // try to enter the pool with too little nat
            const prms = collateralPool.enter(0, true, { value: natToEnter.subn(1) });
            await expectRevert(prms, "If pool has no tokens, but holds f-asset, you need to send at least f-asset worth of collateral");
            // enter the pool
            await collateralPool.enter(0, true, { value: natToEnter });
            assertEqualBN(await collateralPool.fAssetFeesOf(accounts[0]), ETH(10));
        });

        it("should not require f-assets from users when entering f-assetless pool in any way", async () => {
            await collateralPool.enter(0, true, { value: ETH(1) });
            await collateralPool.enter(0, false, { value: ETH(1) });
            await collateralPool.enter(ETH(1), true, { value: ETH(1) });
            await collateralPool.enter(ETH(1), false, { value: ETH(1) });
        });

        it("should enter the topuped pool without f-assets, then pay off the debt", async () => {
            // mint required f-assets beforehand (topup cr should not change)
            const initialPoolFassets = ETH(5);
            await givePoolFAssetFees(initialPoolFassets);
            const fassets = initialPoolFassets.muln(2);
            const fee = await calculateFee(fassets, true);
            await fAsset.mint(accounts[0], fassets.add(fee), { from: assetManager.address });
            await fAsset.approve(collateralPool.address, fassets.add(fee));
            // externally topup the pool
            await getPoolAboveCR(accounts[1], false, topupCR);
            const initialTokens = await collateralPoolToken.balanceOf(accounts[1]);
            const initialNat = await wNat.balanceOf(collateralPool.address);
            // enter collateral pool without f-assets
            const nat = initialNat.muln(2);
            await collateralPool.enter(0, false, { value: nat });
            const tokens = await collateralPoolToken.balanceOf(accounts[0]);
            assertEqualBN(tokens, initialTokens.mul(nat).div(initialNat));
            const liquidTokens = await collateralPoolToken.debtFreeBalanceOf(accounts[0]);
            assertEqualBN(liquidTokens, BN_ZERO);
            const debtFassets = await collateralPool.fAssetFeeDebtOf(accounts[0]);
            assertEqualBN(debtFassets, initialPoolFassets.mul(tokens).div(initialTokens));
            const freeFassets = await collateralPool.fAssetFeesOf(accounts[0]);
            assertEqualBN(freeFassets, BN_ZERO);
            // pay off the f-asset debt
            await collateralPool.payFAssetFeeDebt(debtFassets, { from: accounts[0] });
            const tokensAfter = await collateralPoolToken.balanceOf(accounts[0]);
            assertEqualBN(tokensAfter, tokens);
            const liquidTokensAfter = await collateralPoolToken.debtFreeBalanceOf(accounts[0]);
            assertEqualBN(liquidTokensAfter, tokens);
            const debtFassetsAfter = await collateralPool.fAssetFeeDebtOf(accounts[0]);
            assertEqualBN(debtFassetsAfter, BN_ZERO);
            const freeFassetsAfter = await collateralPool.virtualFAssetOf(accounts[0]);
            assertEqualBN(freeFassetsAfter, debtFassets);
        });

    });

    describe("collateral pool topup discount", async () => {

        it("should make one user topup the pool", async () => {
            // mint some f-assets (target can be anyone)
            await fAsset.mint(accounts[2], ETH(1), { from: assetManager.address });
            // account0 enters the pool
            const natToTopup = await getNatRequiredToGetPoolCRAbove(topupCR);
            const collateral = maxBN(natToTopup, MIN_NAT_TO_ENTER);
            await collateralPool.enter(0, true, { value: collateral });
            // check that discount tokens are calculated correctly
            const tokens = await collateralPoolToken.balanceOf(accounts[0]);
            const discountedTokens = applyTopupDiscount(natToTopup);
            const notDiscountedNat = collateral.sub(natToTopup);
            const notDiscountedTokens = notDiscountedNat.mul(discountedTokens).div(natToTopup);
            assertEqualBN(tokens, discountedTokens.add(notDiscountedTokens));
        });

        it("should make two users topup the pool", async () => {
            // mint some f-assets (target can be anyone)
            const { 0: priceMul, 1: priceDiv } = await assetManager.assetPriceNatWei();
            await fAsset.mint(accounts[2], MIN_NAT_TO_ENTER.muln(2).mul(priceDiv).div(priceMul), { from: assetManager.address });
            // account0 enters the pool, but doesn't topup
            const collateralOfAccount0 = MIN_NAT_TO_ENTER;
            await collateralPool.enter(0, true, { value: collateralOfAccount0, from: accounts[0] });
            const tokensOfAccount0 = await collateralPoolToken.balanceOf(accounts[0]);
            assertEqualBN(tokensOfAccount0, applyTopupDiscount(collateralOfAccount0));
            // account1 enters the pool and topups
            const collateralOfAccount1 = await getNatRequiredToGetPoolCRAbove(topupCR);
            await collateralPool.enter(0, true, { value: collateralOfAccount1, from: accounts[1] });
            const tokensOfAccount1 = await collateralPoolToken.balanceOf(accounts[1]);
            const collateralAtTopupPrice = applyTopupDiscount(collateralOfAccount1);
            const tokensAtTopupPrice = tokensOfAccount0.mul(collateralAtTopupPrice).div(collateralOfAccount0);
            assertEqualBN(tokensOfAccount1, tokensAtTopupPrice);
        });

        it("should make sure that topup overflow gets the same amount of tokens as topuping exact amount, then entering with overflow", async () => {
            // mint some f-assets (target can be anyone)
            await fAsset.mint(accounts[2], ETH(100), { from: assetManager.address });
            // enter the pool
            const natToTopup1 = await getNatRequiredToGetPoolCRAbove(topupCR);
            const collateral = maxBN(natToTopup1, MIN_NAT_TO_ENTER).muln(2);
            await collateralPool.enter(0, true, { value: collateral });
            // check that discount tokens are calculated correctly
            const tokens = await collateralPoolToken.balanceOf(accounts[0]);
            const topupTokens = applyTopupDiscount(natToTopup1);
            const overflowNat = collateral.sub(natToTopup1);
            const overflowTokens = overflowNat.mul(topupTokens).div(natToTopup1);
            assertEqualBN(tokens, topupTokens.add(overflowTokens));
            // reset the pool and try again with two enters
            await fAsset.burn(accounts[2], ETH(100), { from: assetManager.address });
            await collateralPool.exit(tokens, TokenExitType.MINIMIZE_FEE_DEBT);
            await fAsset.mint(accounts[2], ETH(100), { from: assetManager.address });
            // enter the pool the first time
            const natToTopup2 = await getNatRequiredToGetPoolCRAbove(topupCR);
            assertEqualBN(natToTopup2, natToTopup1);
            await collateralPool.enter(0, true, { value: natToTopup2 });
            const tokens1 = await collateralPoolToken.balanceOf(accounts[0]);
            assertEqualBN(tokens1, topupTokens);
            // enter the pool the second time
            await collateralPool.enter(0, true, { value: overflowNat });
            const tokens2 = await collateralPoolToken.balanceOf(accounts[0]);
            assertEqualBN(tokens2, topupTokens.add(overflowTokens));
        });
    });

    describe("exiting collateral pool", async () => {

        it("should revert on exiting the pool with zero tokens", async () => {
            const prms = collateralPool.exit(0, TokenExitType.MAXIMIZE_FEE_WITHDRAWAL);
            await expectRevert(prms, "token share is zero");
        });

        it("should revert on user not having enough tokens", async () => {
            await collateralPool.enter(0, true, { value: ETH(10) });
            const tokens = await collateralPoolToken.balanceOf(accounts[0]);
            const prms = collateralPool.exit(tokens.add(BN_ONE), TokenExitType.MINIMIZE_FEE_DEBT);
            await expectRevert(prms, "token balance too low");
        });

        it("should require that amount of tokens left after exit is large enough", async () => {
            await collateralPool.enter(0, true, { value: MIN_TOKEN_SUPPLY_AFTER_EXIT });
            const tokens = await collateralPoolToken.balanceOf(accounts[0]);
            const prms = collateralPool.exit(tokens.sub(MIN_TOKEN_SUPPLY_AFTER_EXIT).add(BN_ONE),
                TokenExitType.MAXIMIZE_FEE_WITHDRAWAL);
            await expectRevert(prms, "token supply left after exit is too low and non-zero");
        });

        it("should require nat share to be larger than 0", async () => {
            // to reach the state we use the topup discount
            await fAsset.mint(collateralPool.address, ETH(1), { from: assetManager.address }); // for topup discount
            await collateralPool.enter(0, false, { value: ETH(10) });
            const prms = collateralPool.exit(BN_ONE, TokenExitType.MAXIMIZE_FEE_WITHDRAWAL);
            await expectRevert(prms, "amount of sent tokens is too small");
        });

        it("should require nat share to leave enough pool non-zero collateral", async () => {
            await fAsset.mint(collateralPool.address, ETH(10), { from: assetManager.address }); // for topup discount
            await collateralPool.enter(0, false, { value: MIN_NAT_BALANCE_AFTER_EXIT });
            const prms = collateralPool.exit(new BN(2), TokenExitType.KEEP_RATIO);
            await expectRevert(prms, "collateral left after exit is too low and non-zero");
        });

        it("should enter the pool and fail to exit due to CR falling below exitCR", async () => {
            const fassets = ETH(10);
            await fAsset.mint(accounts[0], fassets, { from: assetManager.address });
            const natToExit = await getNatRequiredToGetPoolCRAbove(exitCR);
            await collateralPool.enter(0, true, { value: natToExit });
            const tokens = await collateralPoolToken.balanceOf(accounts[0]);
            await expectRevert(collateralPool.exit(10, TokenExitType.MINIMIZE_FEE_DEBT),
                "collateral ratio falls below exitCR");
            await expectRevert(collateralPool.exit(10, TokenExitType.MAXIMIZE_FEE_WITHDRAWAL),
                "collateral ratio falls below exitCR");
            await expectRevert(collateralPool.exit(tokens, TokenExitType.KEEP_RATIO),
                "collateral ratio falls below exitCR");
            await expectRevert(collateralPool.exit(tokens, TokenExitType.MINIMIZE_FEE_DEBT),
                "collateral ratio falls below exitCR")
        });

        it("should enter and exit correctly when f-asset supply is zero", async () => {
            const collateral = ETH(1);
            await collateralPool.enter(0, false, { value: collateral });
            const tokens = await collateralPoolToken.balanceOf(accounts[0]);
            assertEqualBN(tokens, collateral);
            const natAcc0Before = toBN(await web3.eth.getBalance(accounts[0]));
            const receipt = await collateralPool.exit(tokens, TokenExitType.MINIMIZE_FEE_DEBT);
            const gas = calcGasCost(receipt);
            const natAcc0After = toBN(await web3.eth.getBalance(accounts[0]));
            assertEqualBN(natAcc0After, natAcc0Before.sub(gas).add(collateral));
        });

        it("should enter and exit, yielding no profit and no (at most 1wei) loss", async () => {
            const collateral = ETH(100);
            const initialFassets = ETH(1);
            await fAsset.mint(accounts[1], ETH(10), { from: assetManager.address });
            await fAsset.mint(accounts[0], initialFassets, { from: assetManager.address });
            // get f-assets into the pool and get collateral above exitCR
            const natToGetAboveExitCR = maxBN(await getNatRequiredToGetPoolCRAbove(exitCR), ETH(1));
            await collateralPool.enter(0, true, { value: natToGetAboveExitCR, from: accounts[1] });
            // user enters the pool
            await collateralPool.enter(0, true, { value: collateral });
            const tokens = await collateralPoolToken.balanceOf(accounts[0]);
            // exit
            const natAcc0Before = toBN(await web3.eth.getBalance(accounts[0]));
            const receipt = await collateralPool.exit(tokens, TokenExitType.MINIMIZE_FEE_DEBT);
            const gas = calcGasCost(receipt);
            const natAcc1After = toBN(await web3.eth.getBalance(accounts[0]));
            const fassets = await fAsset.balanceOf(accounts[0]);
            assertEqualBNWithError(fassets, initialFassets, BN_ONE);
            assertEqualBNWithError(natAcc1After, natAcc0Before.sub(gas).add(collateral), BN_ONE);
        });

        it("should collect all fees using the MAXIMIZE_FEE_WITHDRAWAL token exit type", async () => {
            // account0 enters the pool
            await collateralPool.enter(0, true, { value: ETH(10), from: accounts[0] });
            // collateral pool collects fees
            await givePoolFAssetFees(ETH(10));
            // account1 enters the pool with no f-assets
            await collateralPool.enter(0, false, { value: ETH(10), from: accounts[1] });
            // collateral pool collects additional fees
            await givePoolFAssetFees(ETH(10));
            // account1 exits with fees using MAXIMIZE_FEE_WITHDRAWAL token exit type
            const allTokens = await collateralPoolToken.totalSupply();
            const freeTokens = await collateralPoolToken.debtFreeBalanceOf(accounts[1]);
            const virtualFassets = await getPoolVirtualFassets();
            const poolNatBalance = await wNat.balanceOf(collateralPool.address);
            const natAcc1Before = toBN(await web3.eth.getBalance(accounts[1]));
            const receipt = await collateralPool.exit(freeTokens, TokenExitType.MAXIMIZE_FEE_WITHDRAWAL, { from: accounts[1] });
            const gas = calcGasCost(receipt);
            const natAcc1After = toBN(await web3.eth.getBalance(accounts[1]));
            // account1 should have earned nat and all his f-asset fees
            // amount that is transferred when exiting the pool
            // fee is paid from that amount
            const transferredAmount = virtualFassets.mul(freeTokens).div(allTokens)
            const fee = await calculateFee(transferredAmount, false);
            const earnedFassets = await fAsset.balanceOf(accounts[1]);
            assertEqualBN(earnedFassets, transferredAmount.sub(fee));
            const earnedNat = natAcc1After.sub(natAcc1Before).add(gas);
            assertEqualBN(earnedNat, poolNatBalance.mul(freeTokens).div(allTokens));
        });

        it("should eliminate all debt tokens using the MINIMIZE_FEE_DEBT token exit type", async () => {
            // account0 enters the pool
            await collateralPool.enter(0, true, { value: ETH(10), from: accounts[0] });
            // collateral pool collects fees
            await givePoolFAssetFees(ETH(10));
            // account1 enters the pool with no f-assets
            await collateralPool.enter(0, false, { value: ETH(10), from: accounts[1] });
            // collateral pool collects additional fees
            await givePoolFAssetFees(ETH(10));
            // account1 exits with fees using MINIMIZE_FEE_DEBT token exit type
            const allTokens = await collateralPoolToken.totalSupply();
            const debtTokens = await collateralPoolToken.debtLockedBalanceOf(accounts[1]);
            const poolNatBalance = await wNat.balanceOf(collateralPool.address);
            const natAcc1Before = toBN(await web3.eth.getBalance(accounts[1]));
            const receipt = await collateralPool.exit(debtTokens, TokenExitType.MINIMIZE_FEE_DEBT, { from: accounts[1] });
            const gas = calcGasCost(receipt);
            const natAcc1After = toBN(await web3.eth.getBalance(accounts[1]));
            // account1 should have 0 f-asset debt and earn appropriate wnat
            const debtFassets = await collateralPool.fAssetFeeDebtOf(accounts[1]);
            assertEqualBN(debtFassets, BN_ZERO);
            const earnedWnat = natAcc1After.sub(natAcc1Before).add(gas);
            assertEqualBN(earnedWnat, poolNatBalance.mul(debtTokens).div(allTokens));
        });

        it("should collect rewards while keeping debt/free token ratio the same using KEEP_RATIO token exit type", async () => {
            // account0 enters the pool
            await collateralPool.enter(0, true, { value: ETH(10), from: accounts[0] });
            // collateral pool collects fees
            await fAsset.mint(collateralPool.address, ETH(10), { from: assetManager.address });
            // account1 enters the pool with no f-assets
            await collateralPool.enter(0, false, { value: ETH(10), from: accounts[1] });
            // collateral pool collects additional fees
            await fAsset.mint(collateralPool.address, ETH(10), { from: assetManager.address });
            // account1 exits with fees using KEEP_RATIO token exit type
            const tokenBalance = await collateralPoolToken.balanceOf(accounts[1]);
            const debtTokensBefore = await collateralPoolToken.debtLockedBalanceOf(accounts[1]);
            const freeTokensBefore = await collateralPoolToken.debtFreeBalanceOf(accounts[1]);
            await collateralPool.exit(tokenBalance.div(new BN(2)), TokenExitType.KEEP_RATIO, { from: accounts[1] });
            // account1 should have kept the ratio between debt and free tokens
            const debtTokensAfter = await collateralPoolToken.debtLockedBalanceOf(accounts[1]);
            const freeTokensAfter = await collateralPoolToken.debtFreeBalanceOf(accounts[1]);
            // tokenBalance is a strictly maximum numeric error for below expression
            // this means that the ratio freeTokensBefore/debtTokensBefore is preserved
            // with error smaller than tokenBalance / (debtTokensBefore * debtTokensAfter)!
            // this is not a problem as debtTokensBefore + freeTokensBefore = tokenBalance,
            // so one of them must be >= tokenBalance / 2, thus worst case is one ratio
            // doubling and its inverse halving.
            assertEqualBNWithError(debtTokensBefore.mul(freeTokensAfter), debtTokensAfter.mul(freeTokensBefore), tokenBalance.sub(BN_ONE));
        });

        it("should exit and collect fees with recipient", async () => {
            // account0 enters the pool
            await collateralPool.enter(0, true, { value: ETH(20), from: accounts[0] });
            // collateral pool collects fees
            await givePoolFAssetFees(ETH(10));
            // account1 exits with fees using MAXIMIZE_FEE_WITHDRAWAL token exit type
            const exitTokens = ETH(10);
            const poolFees = await collateralPool.totalFAssetFees();
            const receipt = await collateralPool.exitTo(exitTokens, accounts[2], TokenExitType.MAXIMIZE_FEE_WITHDRAWAL, { from: accounts[0] });
            const holderReceivedNat = await calculateReceivedNat(receipt, accounts[0]);
            const receiverReceivedNat = await calculateReceivedNat(receipt, accounts[2]);
            const holderReceivedFAssets = await fAsset.balanceOf(accounts[0]);
            const receiverReceivedFAssets = await fAsset.balanceOf(accounts[2]);
            assertEqualBN(holderReceivedNat, BN_ZERO);
            assertEqualBN(receiverReceivedNat, exitTokens);
            assertEqualBN(holderReceivedFAssets, BN_ZERO);
            const fee = await calculateFee(poolFees.divn(2), false);
            assertEqualBN(receiverReceivedFAssets, poolFees.divn(2).sub(fee));   // since half tokens are redeemed, expect half fees
        });

        it("should withdraw fees with recipient", async () => {
            // account0 enters the pool
            await collateralPool.enter(0, true, { value: ETH(20), from: accounts[0] });
            // collateral pool collects fees
            await givePoolFAssetFees(ETH(10));
            // account1 exits with fees using MAXIMIZE_FEE_WITHDRAWAL token exit type
            const withdrawFees = ETH(10);
            const poolFees = await collateralPool.totalFAssetFees();
            const receipt = await collateralPool.withdrawFeesTo(withdrawFees, accounts[2], { from: accounts[0] });
            const holderReceivedFAssets = await fAsset.balanceOf(accounts[0]);
            const receiverReceivedFAssets = await fAsset.balanceOf(accounts[2]);
            const transferFee = await calculateFee(withdrawFees, false);
            assertEqualBN(holderReceivedFAssets, BN_ZERO);
            assertEqualBN(receiverReceivedFAssets, withdrawFees.sub(transferFee));
        });
    });

    describe("self-close exits", async () => {

        it("should require token share to be larger than 0", async () => {
            const prms = collateralPool.selfCloseExit(BN_ZERO, true, "", ZERO_ADDRESS);
            await expectRevert(prms, "token share is zero");
        });

        it("should require that the token balance is large enough", async () => {
            await collateralPool.enter(0, false, { value: ETH(10) });
            const tokens = await collateralPoolToken.balanceOf(accounts[0]);
            const prms = collateralPool.selfCloseExit(tokens.add(BN_ONE), true, "", ZERO_ADDRESS);
            await expectRevert(prms, "token balance too low");
        });

        it("should require that amount of tokens left after exit is large enough", async () => {
            await collateralPool.enter(0, true, { value: MIN_TOKEN_SUPPLY_AFTER_EXIT });
            const tokens = await collateralPoolToken.balanceOf(accounts[0]);
            const prms = collateralPool.selfCloseExit(tokens.sub(MIN_TOKEN_SUPPLY_AFTER_EXIT).add(BN_ONE), true, "", ZERO_ADDRESS);
            await expectRevert(prms, "token supply left after exit is too low and non-zero");
        });

        it("should require nat share to be larger than 0", async () => {
            // to reach that state we use the topup discount
            await fAsset.mint(collateralPool.address, ETH(1), { from: assetManager.address }); // for topup discount
            await collateralPool.enter(0, false, { value: ETH(10) });
            const prms = collateralPool.selfCloseExit(BN_ONE, true, "", ZERO_ADDRESS);
            await expectRevert(prms, "amount of sent tokens is too small");
        });

        it("should require nat share to leave enough pool non-zero collateral", async () => {
            await fAsset.mint(collateralPool.address, ETH(10), { from: assetManager.address }); // for topup discount
            await collateralPool.enter(0, false, { value: MIN_NAT_BALANCE_AFTER_EXIT });
            const prms = collateralPool.selfCloseExit(new BN(2), true, "", ZERO_ADDRESS);
            await expectRevert(prms, "collateral left after exit is too low and non-zero");
        });

        it("should do a self-close exit where additional f-assets are not required", async () => {
            await givePoolFAssetFees(ETH(10));
            const natToEnter = await poolFAssetFeeNatValue();
            await collateralPool.enter(0, true, { value: natToEnter });
            const tokens = await collateralPoolToken.balanceOf(accounts[0]);
            const resp = await collateralPool.selfCloseExit(tokens, true, "", ZERO_ADDRESS);
            await expectEvent.inTransaction(resp.tx, assetManager, "AgentRedemptionInCollateral");
        });

        it("should do a self-close exit where additional f-assets are required", async () => {
            await fAsset.mint(accounts[0], ETH(100), { from: assetManager.address });
            await fAsset.approve(collateralPool.address, ETH(100));
            await collateralPool.enter(0, false, { value: ETH(10) });
            await collateralPool.enter(0, false, { value: ETH(1), from: accounts[1] });
            const tokens = await collateralPoolToken.balanceOf(accounts[0]);
            const resp = await collateralPool.selfCloseExit(tokens, true, "", ZERO_ADDRESS);
            await expectEvent.inTransaction(resp.tx, assetManager, "AgentRedemptionInCollateral");
        });

        it("should not do a self-close exit where additional f-assets are required (if transfer fee != 0)", async () => {
            const fee = await calculateFee(ETH(100), true);
            await fAsset.mint(accounts[0], ETH(100).add(fee), { from: assetManager.address });
            await fAsset.approve(collateralPool.address, ETH(100).add(fee));
            await collateralPool.enter(0, false, { value: ETH(10) });
            const tokens = await collateralPoolToken.balanceOf(accounts[0]);
            const promise = collateralPool.selfCloseExit(tokens, true, "", ZERO_ADDRESS);
            // assetData.poolNatBalance.mulDiv(
            // _tokenShare, assetData.poolTokenSupply) / _assetData.poolNatBalance == 1
            // additionallyRequiredFAssets == all that is minted
            // agent does not have enough f-assets to pay for fee when transferring additionallyRequiredFAssets
            if (!(await assetManager.transferFeeMillionths()).eqn(0)) {
                await expectRevert(promise, "f-asset allowance too small");
            }
        });

        it("should do a self-close exit where additional f-assets are required but the allowance is not high enough", async () => {
            await fAsset.mint(accounts[0], ETH(100), { from: assetManager.address });
            await fAsset.approve(collateralPool.address, ETH(99));
            await collateralPool.enter(0, false, { value: ETH(10) });
            const tokens = await collateralPoolToken.balanceOf(accounts[0]);
            const prms = collateralPool.selfCloseExit(tokens, true, "", ZERO_ADDRESS);
            await expectRevert(prms, "allowance too small");
        });

        it("should do a self-close exit where there are no f-assets to redeem", async () => {
            await collateralPool.enter(0, true, { value: ETH(10) });
            const tokens = await collateralPoolToken.balanceOf(accounts[0]);
            const resp = await collateralPool.selfCloseExit(tokens, true, "", ZERO_ADDRESS);
            await expectEvent.notEmitted.inTransaction(resp.tx, assetManager, "AgentRedemptionInCollateral");
            await expectEvent.notEmitted.inTransaction(resp.tx, assetManager, "AgentRedemption");
        });

        it("should do a self-close exit where redemption is done in underlying asset", async () => {
            await givePoolFAssetFees(ETH(100));
            const natToEnter = await poolFAssetFeeNatValue();
            await collateralPool.enter(0, true, { value: natToEnter });
            const tokens = await collateralPoolToken.balanceOf(accounts[0]);
            const resp = await collateralPool.selfCloseExit(tokens, false, "1BvBMSEYstWetqTFn5Au4m4GFg7xJaNVN2", ZERO_ADDRESS);
            await expectEvent.inTransaction(resp.tx, assetManager, "AgentRedemption");
            assert((await getPoolCRBIPS()).gten(exitCR * MAX_BIPS))
        });

        it("should do a self-close exit where redemption is done in underlying asset with executor", async () => {
            await givePoolFAssetFees(ETH(100));
            const natToEnter = await poolFAssetFeeNatValue();
            await collateralPool.enter(0, true, { value: natToEnter });
            const tokens = await collateralPoolToken.balanceOf(accounts[0]);
            const resp = await collateralPool.selfCloseExit(tokens, false, "1BvBMSEYstWetqTFn5Au4m4GFg7xJaNVN2", accounts[5]);
            await expectEvent.inTransaction(resp.tx, assetManager, "AgentRedemption", { _executor: accounts[5] });
            assert((await getPoolCRBIPS()).gten(exitCR * MAX_BIPS))
        });

        it("should do a self-close exit where redemption fails to be done in underlying asset as it does not exceed one lot", async () => {
            await assetManager.setLotSize(ETH(100));
            await fAsset.mint(accounts[0], ETH(100), { from: assetManager.address });
            await fAsset.increaseAllowance(collateralPool.address, ETH(100));
            await getPoolAboveCR(accounts[0], false, exitCR);
            const requiredFAssets = await collateralPool.fAssetRequiredForSelfCloseExit(ETH(1));
            const resp = await collateralPool.selfCloseExit(ETH(1), false, "1BvBMSEYstWetqTFn5Au4m4GFg7xJaNVN2", ZERO_ADDRESS);
            await expectEvent.inTransaction(resp.tx, assetManager, "AgentRedemptionInCollateral");
            assert((await getPoolCRBIPS()).gten(exitCR * MAX_BIPS))
            const fAssetBalance = await fAsset.balanceOf(accounts[0]);
            const transferFee = await calculateFee(requiredFAssets, true);
            assertEqualBN(ETH(100).sub(fAssetBalance).sub(transferFee), requiredFAssets);
        });

        it("should do a self-close exit where some of the free f-assets are sent back", async () => {
            await givePoolFAssetFees(ETH(100));
            await getPoolAboveCR(accounts[0], false, exitCR + 1);
            const tokens = await collateralPoolToken.balanceOf(accounts[0]);
            const collateral = await collateralPool.totalCollateral();
            const fAssetRequired = await getFAssetRequiredToNotSpoilCR(collateral.divn(2));
            const resp = await collateralPool.selfCloseExit(tokens.divn(2), true, "", ZERO_ADDRESS);
            await expectEvent.inTransaction(resp.tx, assetManager, "AgentRedemptionInCollateral");
            assert((await getPoolCRBIPS()).gten(exitCR * MAX_BIPS))
            const fAssetBalance = await fAsset.balanceOf(accounts[0]);
            const transferFee = await calculateFee(ETH(50).sub(fAssetRequired), false);
            assertEqualBNWithError(fAssetBalance.add(transferFee), ETH(50).sub(fAssetRequired), BN_ONE);
        });

        it.skip("should do a simple self-close exit with one user who has no f-asset debt", async () => {
            const collateral = ETH(100);
            const fassetBalanceBefore = ETH(100);
            const fee = await calculateFee(fassetBalanceBefore, true);
            await fAsset.mint(accounts[0], fassetBalanceBefore.add(fee), { from: assetManager.address });
            await fAsset.approve(collateralPool.address, fassetBalanceBefore.add(fee));
            await collateralPool.enter(0, true, { value: collateral });
            await collateralPool.enter(0, false, { value: ETH(1), from: accounts[1] });
            const tokens = await collateralPoolToken.balanceOf(accounts[0]);
            const natBefore = toBN(await web3.eth.getBalance(accounts[0]));
            const receipt = await collateralPool.selfCloseExit(tokens, true, "", ZERO_ADDRESS);
            const gas = calcGasCost(receipt);
            const natAfter = toBN(await web3.eth.getBalance(accounts[0]));
            assertEqualBN(natAfter, natBefore.sub(gas).add(collateral));
            const fassetBalanceAfter = await fAsset.balanceOf(accounts[0]);
            // taking all collateral out of the pool and keeping CR the same
            // means you have to destroy all existing f-assets
            assertEqualBN(fassetBalanceAfter, BN_ZERO);
        });

        it("should do a simple self-close exit with one user who has f-asset debt", async () => {
            const collateral = ETH(1);
            // account1 enters the pool
            await collateralPool.enter(0, true, { value: ETH(1000), from: accounts[1] });
            // pool gets fees
            await fAsset.mint(collateralPool.address, ETH(1), { from: assetManager.address });
            // account0 enters the pool with f-asset debt
            await collateralPool.enter(0, false, { value: collateral });
            await fAsset.mint(accounts[0], ETH(10), { from: assetManager.address });
            await fAsset.approve(collateralPool.address, ETH(10));
            // account0 does self-close exit
            const tokens = await collateralPoolToken.balanceOf(accounts[0]);
            const natBefore = toBN(await web3.eth.getBalance(accounts[0]));
            const receipt = await collateralPool.selfCloseExit(tokens, true, "", ZERO_ADDRESS);
            const gas = calcGasCost(receipt);
            const natAfter = toBN(await web3.eth.getBalance(accounts[0]));
            // check that account0's added collateral was repaid
            assertEqualBN(natAfter, natBefore.sub(gas).add(collateral));
        });

        it("should do an incomplete self-close exit (agent's max redeeemed f-assets is zero)", async () => {
            // mint some f-assets for minter to be able to do redemption
            await fAsset.mint(accounts[0], ETH(100), { from: assetManager.address });
            await fAsset.approve(collateralPool.address, ETH(100));
            // user enters the pool
            await collateralPool.enter(0, false, { value: ETH(100), from: accounts[0] });
            // agent can only redeem 1 f-asset at a time
            await assetManager.setMaxRedemptionFromAgent(ETH(0));
            // user wants to redeem all tokens, which means he would need to
            // take all 100 f-assets out of circulation
            const exitCRBIPS = await collateralPool.exitCollateralRatioBIPS();
            const exitCR = exitCRBIPS.toNumber() / MAX_BIPS;
            const natToGetCRToExitCR = await getNatRequiredToGetPoolCRBelow(exitCR);
            const natBefore = toBN(await web3.eth.getBalance(accounts[0]));
            const fAssetBefore = await fAsset.balanceOf(accounts[0]);
            const tokensBefore = await collateralPoolToken.balanceOf(accounts[0]);
            const receipt = await collateralPool.selfCloseExit(tokensBefore, true, "", ZERO_ADDRESS);
            const gas = calcGasCost(receipt);
            const natAfter = toBN(await web3.eth.getBalance(accounts[0]));
            const fAssetAfter = await fAsset.balanceOf(accounts[0]);
            const tokensAfter = await collateralPoolToken.balanceOf(accounts[0]);
            expectEvent(receipt, "IncompleteSelfCloseExit");
            assert((await getPoolCRBIPS()).gten(exitCR * MAX_BIPS))
            // account had been taken one f-asset
            assertEqualBN(fAssetBefore.sub(fAssetAfter), ETH(0));
            assertEqualBN(tokensBefore.sub(tokensAfter), await natToTokens(natToGetCRToExitCR));
            // user's withdrawal would leave pool's CR at 0, so he was only
            // allowed to withdraw the collateral that gets pool at exitCR
            assertEqualBN(await getPoolCRBIPS(), exitCRBIPS);
            const earnedNat = natAfter.sub(natBefore).add(gas);
            assertEqualBN(earnedNat, natToGetCRToExitCR);
        });

        it("should do an incomplete self-close exit, where agent's max redemption value is 0", async () => {
            // mint some f-assets for minter to be able to do redemption
            await fAsset.mint(accounts[0], ETH(100), { from: assetManager.address });
            await fAsset.approve(collateralPool.address, ETH(100));
            // account0 enters the pool
            await collateralPool.enter(0, false, { value: ETH(100), from: accounts[0] });
            // agent cannot redeem any f-assets
            await assetManager.setMaxRedemptionFromAgent(ETH(0));
            // account0 wants to redeem all tokens, which means he would need to take all 100 f-assets out of circulation
            const exitCRBIPS = await collateralPool.exitCollateralRatioBIPS();
            const exitCR = exitCRBIPS.toNumber() / MAX_BIPS;
            const natToGetCRToExitCR = await getNatRequiredToGetPoolCRBelow(exitCR);
            const natBefore = toBN(await web3.eth.getBalance(accounts[0]));
            const fAssetBefore = await fAsset.balanceOf(accounts[0]);
            const tokensBefore = await collateralPoolToken.balanceOf(accounts[0]);
            const receipt = await collateralPool.selfCloseExit(tokensBefore, true, "", ZERO_ADDRESS);
            const gas = calcGasCost(receipt);
            const natAfter = toBN(await web3.eth.getBalance(accounts[0]));
            const tokensAfter = await collateralPoolToken.balanceOf(accounts[0]);
            const fAssetAfter = await fAsset.balanceOf(accounts[0]);
            expectEvent(receipt, "IncompleteSelfCloseExit");
            // account had not been taken any f-assets
            assertEqualBN(fAssetBefore, fAssetAfter);
            // user's withdrawal leaves pool's CR at exitCR as beyond that f-assets would need to get burned/redeemed
            assertEqualBN(await getPoolCRBIPS(), exitCRBIPS);
            // user could withdraw only the collateral that gets pool at exitCR
            const earnedNat = natAfter.sub(natBefore).add(gas);
            assertEqualBN(earnedNat, natToGetCRToExitCR);
            // check that user's pool tokens evaluate to correct amount of collateral
            const userPoolNatBalance = await tokensToNat(tokensAfter);
            assertEqualBN(userPoolNatBalance, ETH(100).sub(natToGetCRToExitCR));
        });

        it("should fail self-close exit because agent's max redemption allows for too few f-assets to be redeemed", async () => {
            // mint some f-assets for minter to be able to do redemption
            await fAsset.mint(accounts[0], ETH(100), { from: assetManager.address });
            await fAsset.approve(collateralPool.address, ETH(100));
            // account0 enters the pool
            await collateralPool.enter(0, false, { value: ETH(100), from: accounts[0] });
            // agent can redeem no f-assets in one transaction (this can actually never happen)
            await assetManager.setMaxRedemptionFromAgent(ETH(0));
            // pool's cr goes to exitCR (we should raise prices but we raise exitCR instead)
            const payload = await collateralPool.contract.methods.setExitCollateralRatioBIPS(await getPoolCRBIPS()).encodeABI();
            await assetManager.callFunctionAt(collateralPool.address, payload);
            // user wants to redeem all tokens, which means he would need to take all 100 f-assets out of circulation
            const account0Tokens = await collateralPoolToken.balanceOf(accounts[0]);
            // user cannot self-exit because pool being at exitCR requires redeemed f-assets, which agent cannot redeem,
            // as his max redemption is 0
            const prms = collateralPool.selfCloseExit(account0Tokens, true, "", ZERO_ADDRESS);
            await expectRevert(prms, "amount of sent tokens is too small after agent max redemption correction");
        });

        it("should do an incomplete self-close exit, where agent's max redeemed f-assets is non-zero but less than required", async () => {
            // mint some f-assets for minter to be able to do redemption
            await fAsset.mint(accounts[0], ETH(100), { from: assetManager.address });
            await fAsset.approve(collateralPool.address, ETH(100));
            // user enters the pool
            await collateralPool.enter(0, false, { value: ETH(100), from: accounts[0] });
            // agent can only redeem 1 f-asset at a time
            await assetManager.setMaxRedemptionFromAgent(ETH(1));
            // user wants to redeem all tokens, which means he would need to take all 100 f-assets out of circulation
            const exitCRBIPS = await collateralPool.exitCollateralRatioBIPS();
            const natToGetCRToExitCR = await getNatRequiredToGetPoolCRBelow(exitCRBIPS.toNumber() / MAX_BIPS);
            console.log("natToGetCRToExitCR", natToGetCRToExitCR.toString());
            const natBefore = toBN(await web3.eth.getBalance(accounts[0]));
            const fAssetBefore = await fAsset.balanceOf(accounts[0]);
            const userTokens = await collateralPoolToken.balanceOf(accounts[0]);
            const receipt = await collateralPool.selfCloseExit(userTokens, true, "", ZERO_ADDRESS);
            const transferFee = await calculateFee(ETH(1), true);
            const gas = calcGasCost(receipt);
            const natAfter = toBN(await web3.eth.getBalance(accounts[0]));
            const fAssetAfter = await fAsset.balanceOf(accounts[0]);
            expectEvent(receipt, "IncompleteSelfCloseExit");
            // account had been taken one f-asset
            assertEqualBN(fAssetBefore.sub(fAssetAfter), ETH(1).add(transferFee));
            // user's withdrawal would leave pool's CR at 0, so he was only allowed to withdraw the collateral that
            // gets pool at exitCR and a bit more that was covered by the 1 redeemed f-asset
            assertEqualBN(await getPoolCRBIPS(), exitCRBIPS);
            // burning one f-asset gives user additional (exitCR * priceMul / priceDiv) released nat
            const { 0: assetPriceMul, 1: assetPriceDiv } = await assetManager.assetPriceNatWei();
            const natCoveringOneFAsset = ETH(1).mul(assetPriceMul).mul(exitCRBIPS).divn(MAX_BIPS).div(assetPriceDiv);
            const earnedNat = natAfter.sub(natBefore).add(gas);
            assertEqualBN(earnedNat, natToGetCRToExitCR.add(natCoveringOneFAsset));
        });

        // this test describes a problem when agent's max redemption can cause a very unexpected error to a
        // user that tries to self-close exit with ALL of their collateral. This is a very unlikely scenario though
        it("should fail at doing an incomplete self-close exit, where agent's max redeemed f-assets reduce user's withdrawal by a microscopic amount", async () => {
            // mint some f-assets for minter to be able to do redemption
            await fAsset.mint(accounts[0], ETH(100), { from: assetManager.address });
            await fAsset.approve(collateralPool.address, ETH(100));
            // user enters the pool
            await collateralPool.enter(0, false, { value: ETH(100), from: accounts[0] });
            // agent should be able to redeem a an amount of f-assets that is just a bit lower than required to
            const requiredFAssets = await getFAssetRequiredToNotSpoilCR(ETH(100));
            await assetManager.setMaxRedemptionFromAgent(requiredFAssets.subn(10));
            // user wants to redeem all tokens, but agent's max redemption forces him to leave a tiny amount of collateral
            const userTokens = await collateralPoolToken.balanceOf(accounts[0]);
            const tx = collateralPool.selfCloseExit(userTokens, true, "", ZERO_ADDRESS);
            await expectRevert(tx, "collateral left after exit is too low and non-zero");
        });

        it("should simulate a situation where agent's max redemption is lower than required but does not effect the spent collateral", async () => {
            // make f-asset cheaper than nat (it is required by this test)
            await assetManager.setAssetPriceNatWei(1, 100);
            // mint some f-assets for minter to be able to do redemption
            await fAsset.mint(accounts[0], ETH(100), { from: assetManager.address });
            await fAsset.approve(collateralPool.address, ETH(100));
            // user enters the pool
            await collateralPool.enter(0, false, { value: ETH(100), from: accounts[0] });
            await collateralPool.enter(0, false, { value: ETH(1), from: accounts[1] });
            // agent should be able to redeem a an amount of f-assets that is just a bit lower than required to
            const requiredFAssets = await getFAssetRequiredToNotSpoilCR(ETH(100));
            await assetManager.setMaxRedemptionFromAgent(requiredFAssets.subn(1));
            // user can redeem all tokens, as agent's max redemption forces him to leave a tiny amount of collateral
            const userTokensBefore = await collateralPoolToken.balanceOf(accounts[0]);
            const totalPoolSupply = await collateralPoolToken.totalSupply();
            const poolNatBalance = await collateralPool.totalCollateral();
            const natShare = ETH(100);
            const resp = await collateralPool.selfCloseExit(userTokensBefore, true, "", ZERO_ADDRESS);
            const userTokensAfter = await collateralPoolToken.balanceOf(accounts[0]);
            expectEvent(resp, "IncompleteSelfCloseExit");
            await expectEvent.inTransaction(resp.tx, assetManager, "AgentRedemptionInCollateral");
            // check that all user's tokens were spent
            const incompleteSelfCloseExit = eventArgs(resp, "IncompleteSelfCloseExit");
            const newTokenShare = natShare.mul(totalPoolSupply).div(poolNatBalance);
            assertEqualBN(incompleteSelfCloseExit.burnedTokensWei, newTokenShare);
            assertEqualBN(incompleteSelfCloseExit.redeemedFAssetUBA, requiredFAssets.subn(1));
            assertEqualBN(userTokensAfter, userTokensBefore.sub(incompleteSelfCloseExit.burnedTokensWei));
            const agentRedemption = requiredEventArgsFrom(resp, assetManager, "AgentRedemptionInCollateral");
            // @ts-ignore
            assertEqualBN(agentRedemption._amountUBA, requiredFAssets.subn(1));
        });

        it("should self-close exit and collect fees with recipient", async () => {
            // account0 enters the pool
            await collateralPool.enter(0, true, { value: ETH(10), from: accounts[0] });
            // collateral pool collects fees
            await givePoolFAssetFees(ETH(10));
            // someone else add some backing
            await collateralPool.enter(0, false, { value: ETH(3), from: accounts[0] });
            // account1 exits with fees using MAXIMIZE_FEE_WITHDRAWAL token exit type
            const exitTokens = ETH(10);
            // const receipt = await collateralPool.exitTo(exitTokens, accounts[2], TokenExitType.MAXIMIZE_FEE_WITHDRAWAL, { from: accounts[0] });
            const receipt = await collateralPool.selfCloseExitTo(exitTokens, true, accounts[2], "underlying_1", ZERO_ADDRESS, { from: accounts[0] });
            await expectEvent.inTransaction(receipt.tx, assetManager, "AgentRedemptionInCollateral", { _recipient: accounts[2], _amountUBA: ETH(5) });
            const holderReceivedNat = await calculateReceivedNat(receipt, accounts[0]);
            const receiverReceivedNat = await calculateReceivedNat(receipt, accounts[2]);
            const holderReceivedFAssets = await fAsset.balanceOf(accounts[0]);
            const receiverReceivedFAssets = await fAsset.balanceOf(accounts[2]);
            assertEqualBN(holderReceivedNat, BN_ZERO);
            assertEqualBN(receiverReceivedNat, exitTokens);
            assertEqualBN(holderReceivedFAssets, BN_ZERO);
            const transferFee = await calculateFee(ETH(5), false);
            assertEqualBN(receiverReceivedFAssets, ETH(5).sub(transferFee));   // half fees get redeemed, so expect half fees to be paid out
            // on half of the fees that were paid out transfer fee is paid
        });
    });

    describe("externally dealing with fasset debt", async () => {

        it("should fail at trying to withdraw 0 fees", async () => {
            await expectRevert(collateralPool.withdrawFees(0), "trying to withdraw zero f-assets");
        });

        it("should fail at trying to withdraw too many f-asset fees", async () => {
            await collateralPool.enter(0, true, { value: ETH(10), from: accounts[0] });
            await fAsset.mint(collateralPool.address, ETH(10), { from: assetManager.address });
            const prms = collateralPool.withdrawFees(ETH(10).add(BN_ONE));
            await expectRevert(prms, "f-asset balance too small");
        });

        it("should fail at trying to pay too much f-asset debt", async () => {
            await expectRevert(collateralPool.payFAssetFeeDebt(BN_ONE), "debt f-asset balance too small");
        });

        it("should fail at trying to pay zero f-asset debt", async () => {
            await expectRevert(collateralPool.payFAssetFeeDebt(BN_ZERO), "zero f-asset debt payment");
        });

        it("should fail at trying to pay f-asset debt with too low f-asset allowance", async () => {
            await givePoolFAssetFees(ETH(10));
            const natToEnterEmptyPool = await poolFAssetFeeNatValue();
            await collateralPool.enter(0, false, { value: natToEnterEmptyPool, from: accounts[0] });
            await collateralPool.enter(0, false, { value: MIN_NAT_TO_ENTER, from: accounts[1] });
            const debt = await collateralPool.fAssetFeeDebtOf(accounts[1]);
            await fAsset.mint(accounts[1], debt, { from: assetManager.address });
            await fAsset.approve(collateralPool.address, debt.sub(BN_ONE), { from: accounts[1] });
            const prms = collateralPool.payFAssetFeeDebt(debt, { from: accounts[1] });
            await expectRevert(prms, "f-asset allowance too small");
        });

        it("should enter the pool accruing debt, then mint new debt to collect f-asset rewards", async () => {
            // first user enters pool
            await collateralPool.enter(0, true, { value: ETH(10), from: accounts[0] });
            // pool gets initial f-asset fees
            await givePoolFAssetFees(ETH(1));
            // second user enters pool
            await collateralPool.enter(0, false, { value: ETH(10), from: accounts[1] });
            // pool gets additional f-asset fees
            await givePoolFAssetFees(ETH(1));
            // account1 withdraws his share of fees from the pool
            const freeFassets = await collateralPool.fAssetFeesOf(accounts[1]);
            await collateralPool.withdrawFees(freeFassets, { from: accounts[1] });
            const transferFee = await calculateFee(freeFassets, false);
            // check that user has collected his rewards
            const fassetReward = await fAsset.balanceOf(accounts[1]);
            assertEqualBN(fassetReward, freeFassets.sub(transferFee));
            // check that all his tokens are now debt tokens
            const tokens = await collateralPoolToken.debtFreeBalanceOf(accounts[1]);
            assertEqualBN(tokens, BN_ZERO);
        });

        it("should enter the pool accruing debt, then pay them off", async () => {
            // give user some funds to pay off the debt later
            await fAsset.mint(accounts[1], ETH(10), { from: assetManager.address });
            await fAsset.approve(collateralPool.address, ETH(10), { from: accounts[1] });
            // first user enters pool
            await collateralPool.enter(0, true, { value: ETH(10) });
            // pool gets initial f-asset fees
            await givePoolFAssetFees(ETH(1));
            // second user enters pool
            await collateralPool.enter(0, false, { value: ETH(10), from: accounts[1] });
            // accounts[1] pays off the debt
            const debt = await collateralPool.fAssetFeeDebtOf(accounts[1]);
            await collateralPool.payFAssetFeeDebt(debt, { from: accounts[1] });
            // check that the debt is zero
            const newdebt = await collateralPool.fAssetFeeDebtOf(accounts[1]);
            assertEqualBN(newdebt, BN_ZERO);
            // check that all his tokens are now transferable
            const debtTokens = await collateralPool.debtLockedTokensOf(accounts[1]);
            assertEqualBN(debtTokens, BN_ZERO);
        });

    });

    describe("scenarios", async () => {

        it("should yield no wei profit and at most 1wei loss to multiple people entering and exiting", async () => {
            const fassets = [ETH(10), ETH(100), ETH(1000)];
            const nats = [ETH(10), ETH(10), ETH(100000)];
            for (let i = 0; i < fassets.length; i++)
                await fAsset.mint(accounts[i], fassets[i], { from: assetManager.address });
            // get pool above exitCR (by non-included account)
            await getPoolAboveCR(accounts[10], false, exitCR);
            // users enter the pool
            for (let i = 0; i < fassets.length; i++)
                await collateralPool.enter(0, true, { value: nats[i], from: accounts[i] });
            // users exit the pool (in reverse order)
            for (let i = fassets.length - 1; i >= 0; i--) {
                const tokens = await collateralPoolToken.balanceOf(accounts[i]);
                const natBefore = toBN(await web3.eth.getBalance(accounts[i]));
                const receipt = await collateralPool.exit(tokens, TokenExitType.MINIMIZE_FEE_DEBT, { from: accounts[i] });
                const gas = calcGasCost(receipt);
                const natAfter = toBN(await web3.eth.getBalance(accounts[i]));
                assertEqualBNWithError(natAfter, natBefore.sub(gas).add(nats[i]), BN_ONE);
                const fassetBalance = await fAsset.balanceOf(accounts[i]);
                assertEqualBNWithError(fassetBalance, fassets[i], BN_ONE);
            }
        });

        it("should do a self-close exit with two users", async () => {
            const fassetBalanceOfAccount0 = ETH(2000);
            const fassetBalanceOfAccount1 = ETH(1000);
            await fAsset.mint(accounts[0], fassetBalanceOfAccount0, { from: assetManager.address });
            await fAsset.mint(accounts[1], fassetBalanceOfAccount1, { from: assetManager.address });
            await fAsset.approve(collateralPool.address, fassetBalanceOfAccount0, { from: accounts[0] });
            await fAsset.approve(collateralPool.address, fassetBalanceOfAccount1, { from: accounts[1] });
            // users enter the pool
            await collateralPool.enter(0, false, { value: ETH(100), from: accounts[0] });
            await collateralPool.enter(0, false, { value: ETH(100), from: accounts[1] });
            // account1 does self-close exit with all his tokens
            const cr0 = await getPoolCollaterals();
            const tokenShareOfAccount0 = await collateralPoolToken.balanceOf(accounts[0]);
            const fassetsRequiredFromAccount0 = await fassetsRequiredToKeepCR(tokenShareOfAccount0);
            let fAssetsBefore = await fAsset.totalSupply();
            const resp0 = await collateralPool.selfCloseExit(tokenShareOfAccount0, true, "", ZERO_ADDRESS, { from: accounts[0] });
            let fAssetsAfter = await fAsset.totalSupply();
            await expectEvent.inTransaction(resp0.tx, assetManager, "AgentRedemptionInCollateral", { _amountUBA: fassetsRequiredFromAccount0 });
            assertEqualBN(fAssetsBefore.sub(fAssetsAfter), fassetsRequiredFromAccount0); // f-assets were burned
            // account0 does self-close exit with one tenth of his tokens
            const cr1 = await getPoolCollaterals();
            const tokenShareOfAccount1 = (await collateralPoolToken.balanceOf(accounts[1])).div(new BN(10));
            const fassetsRequiredFromAccount1 = await fassetsRequiredToKeepCR(tokenShareOfAccount1);
            fAssetsBefore = await fAsset.totalSupply();
            const resp1 = await collateralPool.selfCloseExit(tokenShareOfAccount1, true, "", ZERO_ADDRESS, { from: accounts[1] });
            fAssetsAfter = await fAsset.totalSupply();
            await expectEvent.inTransaction(resp1.tx, assetManager, "AgentRedemptionInCollateral", { _amountUBA: fassetsRequiredFromAccount1 });
            assertEqualBN(fAssetsBefore.sub(fAssetsAfter), fassetsRequiredFromAccount1); // f-assets were burned
            const cr2 = await getPoolCollaterals();
            // check that pool's collateral ratio has stayed the same
            assertEqualBN(cr0[0].mul(cr1[1]), cr1[0].mul(cr0[1]));
            assertEqualBN(cr1[0].mul(cr2[1]), cr2[0].mul(cr1[1]));
            // note that collateral ratio could have increased, but here there were no free f-assets held by users,
            // so redeemed f-assets were exactly those necessary to preserve pool collateral ratio
        });

        it("should show that token value price drop via topup discount does not effect users' free f-assets", async () => {
            // account0 enters the pool
            await collateralPool.enter(0, true, { value: ETH(20), from: accounts[0] });
            // pool gets rewards (CR doesn't drop below topupCR)
            await fAsset.mint(collateralPool.address, ETH(10), { from: assetManager.address });
            // account1 enters the pool with ETH(10) f-assets
            await fAsset.mint(accounts[1], ETH(10), { from: assetManager.address });
            await fAsset.approve(collateralPool.address, ETH(10), { from: accounts[1] });
            await collateralPool.enter(ETH(10), false, { value: ETH(10), from: accounts[1] });
            const account1FreeFassetBefore = await collateralPool.fAssetFeesOf(accounts[1]);
            // a lot of f-assets get minted, dropping pool CR well below topupCR
            await fAsset.mint(accounts[2], ETH(10000), { from: assetManager.address });
            // account2 enters the pool buying up many tokens at topup discount (simulate pool token price drop)
            await fAsset.approve(collateralPool.address, ETH(10000), { from: accounts[2] });
            await collateralPool.enter(0, true, { value: ETH(1000), from: accounts[2] });
            // check how much (free) f-assets does account1 have
            const account1FreeFassetAfter = await collateralPool.fAssetFeesOf(accounts[1]);
            assertEqualBNWithError(account1FreeFassetAfter, account1FreeFassetBefore, BN_ONE);
        });

        // as we cannot update balance when autoclaiming through executors,
        // this test shows how agent can steal all auto-claimed rewards upon destruction.
        // This is why `setAutoClaiming` was removed from collateral pool.
        it.skip("coinspect - can steal all auto-claimed rewards upon destruction", async () => {
            const contract = await MockContract.new();
            // @ts-ignore (collateral pool does not have auto claiming anymore)
            await collateralPool.setAutoClaiming(contract.address, [accounts[2]], { from: agent });
            let totalCollateral = await collateralPool.totalCollateral();
            let poolwNatBalance = await wNat.balanceOf(collateralPool.address);
            console.log("\n === Initial Pool State ===");
            console.log(`Total Collateral accounted: ${totalCollateral}`);
            console.log(`Pool wNAT balance: ${poolwNatBalance}`);
            // Simulate auto claims with an inlet of WNAT via depositTo (ultimately mints token to the recipient)
            await wNat.mintAmount(collateralPool.address, ETH(10));
            totalCollateral = await collateralPool.totalCollateral();
            poolwNatBalance = await wNat.balanceOf(collateralPool.address);
            console.log("\n === After Auto-Claim ===");
            console.log(`Total Collateral accounted: ${totalCollateral}`);
            console.log(`Pool wNAT balance: ${poolwNatBalance}`);
            let balanceOfAgent = await wNat.balanceOf(agent);
            console.log("\n === Before Pool Destruction ===");
            console.log(`Agent wNAT balance: ${balanceOfAgent}`);
            const payload = collateralPool.contract.methods.destroy(agent).encodeABI();
            await assetManager.callFunctionAt(collateralPool.address, payload);
            balanceOfAgent = await wNat.balanceOf(agent);
            console.log("\n === After Pool Destruction ===");
            console.log(`Agent wNAT balance: ${balanceOfAgent}`);
        });

    });

    describe("methods for pool liquidation through asset manager", async () => {

        it("should not receive any collateral during internalWithdraw = false", async () => {
            const prms = collateralPool.send(ETH(1));
            await expectRevert(prms, "only internal use");
        });

        it("should fail destroying a pool with issued tokens", async () => {
            await collateralPool.enter(0, false, { value: ETH(1) });
            const payload = collateralPool.contract.methods.destroy(agent).encodeABI();
            const prms = assetManager.callFunctionAt(collateralPool.address, payload);
            await expectRevert(prms, "cannot destroy a pool with issued tokens");
        });

        it.skip("should fail destroying a pool with collateral", async () => {
            // give some collateral using mock airdrop
            const mockAirdrop = await MockContract.new();
            await mockAirdrop.givenAnyReturnUint(ETH(1));
            await collateralPool.claimAirdropDistribution(mockAirdrop.address, 1, { from: agent });
            // destroy
            const payload = collateralPool.contract.methods.destroy(agent).encodeABI();
            const prms = assetManager.callFunctionAt(collateralPool.address, payload);
            await expectRevert(prms, "cannot destroy a pool holding collateral");
        });

        it.skip("should fail at destroying a pool holding f-assets", async () => {
            await givePoolFAssetFees(ETH(1));
            const payload = collateralPool.contract.methods.destroy(agent).encodeABI();
            const prms = assetManager.callFunctionAt(collateralPool.address, payload);
            await expectRevert(prms, "cannot destroy a pool holding f-assets");
        });

        it("should destroy the pool (without nat balances)", async () => {
            // mint untracked f-assets, wNat and send nat to pool
            await wNat.mintAmount(collateralPool.address, ETH(1));
            await fAsset.mint(collateralPool.address, ETH(2), { from: assetManager.address });
            // destroy through asset manager
            const payload = collateralPool.contract.methods.destroy(agent).encodeABI();
            await assetManager.callFunctionAt(collateralPool.address, payload);
            const transferFee = await calculateFee(ETH(2), false);
            // check that funds were transacted correctly
            assertEqualBN(await wNat.balanceOf(collateralPool.address), BN_ZERO);
            assertEqualBN(await fAsset.balanceOf(collateralPool.address), BN_ZERO);
            assertEqualBN(await wNat.balanceOf(agent), ETH(1));
            assertEqualBN(await fAsset.balanceOf(agent), ETH(2).sub(transferFee));
        });

        it("should destroy the pool (with nat balance)", async () => {
            // send nat to contract
            await transferWithSuicide(ETH(3), accounts[0], collateralPool.address);
            // destroy through asset manager
            const natBefore = new BN(await web3.eth.getBalance(agent));
            const payload = collateralPool.contract.methods.destroy(agent).encodeABI();
            await assetManager.callFunctionAt(collateralPool.address, payload);
            const natAfter = new BN(await web3.eth.getBalance(agent));
            // check that funds were transacted correctly
            assert.equal(await web3.eth.getBalance(collateralPool.address), "0");
            assertEqualBN(natAfter.sub(natBefore), ETH(3));
        });

        it("should try destroying the pool, but fail because nat cannot be sent to receiver", async () => {
            // send nat to contract
            await transferWithSuicide(ETH(3), accounts[0], collateralPool.address);
            // destroy through asset manager (note that collateral pool has receive fucntion disabled)
            const payload = collateralPool.contract.methods.destroy(collateralPool.address).encodeABI();
            const prms = assetManager.callFunctionAt(collateralPool.address, payload);
            await expectRevert(prms, "transfer failed");
        });

        it("should payout collateral from collateral pool", async () => {
            // agentVault enters the pool
            await agentVault.enterPool(collateralPool.address, { value: ETH(100) });
            const agentVaultTokensBeforePayout = await collateralPoolToken.balanceOf(agentVault.address);
            // force payout from asset manager
            const collateralPayoutPayload = collateralPool.contract.methods.payout(accounts[0], ETH(1), ETH(1)).encodeABI();
            await assetManager.callFunctionAt(collateralPool.address, collateralPayoutPayload);
            // check that account0 has received specified wNat
            const natOfAccount0 = await wNat.balanceOf(accounts[0]);
            assertEqualBN(natOfAccount0, ETH(1));
            // check that tokens were slashed accordingly
            const agentTokensAfterPayout = await collateralPoolToken.balanceOf(agentVault.address);
            assertEqualBN(agentTokensAfterPayout, agentVaultTokensBeforePayout.sub(ETH(1)));
        });
    });

    describe("distribution claiming and wnat delegation", async () => {

        it("should fail claiming airdropped distribution from non-agent address", async () => {
            const distributionToDelegators: DistributionToDelegatorsInstance = await DistributionToDelegators.new(wNat.address);
            const prms = collateralPool.claimAirdropDistribution(distributionToDelegators.address, 0, { from: accounts[0] });
            await expectRevert(prms, "only agent");
        });

        it("should claim airdropped distribution", async () => {
            const distributionToDelegators: DistributionToDelegatorsInstance = await DistributionToDelegators.new(wNat.address);
            await wNat.mintAmount(distributionToDelegators.address, ETH(1));
            await collateralPool.claimAirdropDistribution(distributionToDelegators.address, 0, { from: agent });
            const collateralPoolBalance = await wNat.balanceOf(collateralPool.address);
            assertEqualBN(collateralPoolBalance, ETH(1));
        });

        it("should fail opting out of airdrop from non-agent address", async () => {
            const distributionToDelegators: DistributionToDelegatorsInstance = await DistributionToDelegators.new(wNat.address);
            const prms = collateralPool.optOutOfAirdrop(distributionToDelegators.address, { from: accounts[0] });
            await expectRevert(prms, "only agent");
        });

        it("should opt out of airdrop", async () => {
            const distributionToDelegators: DistributionToDelegatorsInstance = await DistributionToDelegators.new(wNat.address);
            const resp = await collateralPool.optOutOfAirdrop(distributionToDelegators.address, { from: agent });
            await expectEvent.inTransaction(resp.tx, distributionToDelegators, "OptedOutOfAirdrop", { account: collateralPool.address });
        });

        it("should claim rewards from reward manager", async () => {
            const rewardManagerMock = await MockContract.new();
            await collateralPool.claimDelegationRewards(rewardManagerMock.address, 5, [], { from: agent });
            const claimReward = web3.eth.abi.encodeFunctionCall({
                type: "function", name: "claim",
                inputs: [{ name: "_rewardOwner", type: "address" }, { name: "_recipient", type: "address" }, { name: "_rewardEpoch", type: "uint24" }, { name: "_wrap", type: "bool" },
                {
                    components: [{ name: "merkleProof", type: "bytes32[]" }, {
                        components: [{ name: "rewardEpochId", type: "uint24" }, { name: "beneficiary", type: "bytes20" },
                        { name: "amount", type: "uint120" }, { name: "claimType", type: "uint8" }], name: "body", type: "tuple"
                    }], name: "_proofs", type: "tuple[]"
                }]
            } as AbiItem,
                [collateralPool.address, collateralPool.address, 5, true, []] as any[]);
            const invocationCount = await rewardManagerMock.invocationCountForCalldata.call(claimReward);
            assert.equal(invocationCount.toNumber(), 1);
        });

    });

    describe("ERC-165 interface identification for Collateral Pool", () => {
        it("should properly respond to supportsInterface", async () => {
            const IERC165 = artifacts.require("@openzeppelin/contracts/utils/introspection/IERC165.sol:IERC165" as any) as any as IERC165Contract;
            const ICollateralPool = artifacts.require("ICollateralPool");
            const IICollateralPool = artifacts.require("IICollateralPool");
            const iERC165 = await IERC165.at(agentVault.address);
            const iCollateralPool = await ICollateralPool.at(collateralPool.address);
            const iiCollateralPool = await IICollateralPool.at(collateralPool.address);
            assert.isTrue(await collateralPool.supportsInterface(erc165InterfaceId(iERC165.abi)));
            assert.isTrue(await collateralPool.supportsInterface(erc165InterfaceId(iCollateralPool.abi)));
            assert.isTrue(await collateralPool.supportsInterface(erc165InterfaceId(iiCollateralPool.abi, [iCollateralPool.abi])));
            assert.isFalse(await collateralPool.supportsInterface('0xFFFFFFFF'));  // must not support invalid interface
        });
    });

    describe("ERC-165 interface identification for CollateralPoolFactory", () => {
        it("should properly respond to supportsInterface", async () => {
            const IERC165 = artifacts.require("@openzeppelin/contracts/utils/introspection/IERC165.sol:IERC165" as "IERC165");
            const ICollateralPoolFactory = artifacts.require("ICollateralPoolFactory");
            const IUpgradableContractFactory = artifacts.require("IUpgradableContractFactory");
            assert.isTrue(await contracts.collateralPoolFactory.supportsInterface(erc165InterfaceId(IERC165)));
            assert.isTrue(await contracts.collateralPoolFactory.supportsInterface(erc165InterfaceId(ICollateralPoolFactory, [IUpgradableContractFactory])));
            assert.isFalse(await contracts.collateralPoolFactory.supportsInterface('0xFFFFFFFF'));  // must not support invalid interface
        });
    });

    describe("ERC-165 interface identification for CollateralPoolTokenFactory", () => {
        it("should properly respond to supportsInterface", async () => {
            const IERC165 = artifacts.require("@openzeppelin/contracts/utils/introspection/IERC165.sol:IERC165" as "IERC165");
            const ICollateralPoolTokenFactory = artifacts.require("ICollateralPoolTokenFactory");
            const IUpgradableContractFactory = artifacts.require("IUpgradableContractFactory");
            assert.isTrue(await contracts.collateralPoolTokenFactory.supportsInterface(erc165InterfaceId(IERC165)));
            assert.isTrue(await contracts.collateralPoolTokenFactory.supportsInterface(erc165InterfaceId(ICollateralPoolTokenFactory, [IUpgradableContractFactory])));
            assert.isFalse(await contracts.collateralPoolTokenFactory.supportsInterface('0xFFFFFFFF'));  // must not support invalid interface
        });
    });

    describe("ERC-165 interface identification for Collateral Pool Token", () => {
        it("should properly respond to supportsInterface", async () => {
            const IERC165 = artifacts.require("@openzeppelin/contracts/utils/introspection/IERC165.sol:IERC165" as "IERC165");
            const IERC20 = artifacts.require("@openzeppelin/contracts/token/ERC20/IERC20.sol:IERC20" as "IERC20");
            const ICollateralPoolToken = artifacts.require("ICollateralPoolToken");
            assert.isTrue(await collateralPoolToken.supportsInterface(erc165InterfaceId(IERC165)));
            assert.isTrue(await collateralPoolToken.supportsInterface(erc165InterfaceId(ICollateralPoolToken, [IERC20])));
            assert.isTrue(await collateralPoolToken.supportsInterface(erc165InterfaceId(IERC20)));
            assert.isFalse(await collateralPoolToken.supportsInterface('0xFFFFFFFF'));  // must not support invalid interface
        });
    });

    describe("branch tests", () => {
        it("random address shouldn't be able to set exit collateral RatioBIPS", async () => {
            const setTo = BN_ONE.addn(Math.floor(10_000 * topupCR));
            const res = collateralPool.setExitCollateralRatioBIPS(setTo, { from: accounts[12] });
            await expectRevert(res, "only asset manager");
        });

        it("random address shouldn't be able to set topup collateral ratio BIPS", async () => {
            const setTo = new BN(Math.floor(10_000 * exitCR)).sub(BN_ONE);
            const res = collateralPool.setTopupCollateralRatioBIPS(setTo, { from: accounts[12] });
            await expectRevert(res, "only asset manager");
        });

        it("random address shouldn't be able to set topup token price factor BIPS", async () => {
            const setTo = new BN(10_000).sub(BN_ONE);
            const res = collateralPool.setTopupTokenPriceFactorBIPS(setTo, { from: accounts[12] });
            await expectRevert(res, "only asset manager");
        });

        it("random address shouldn't be able to mint collateral pool tokens", async () => {
            let res = collateralPoolToken.mint(accounts[12], ETH(10000), { from: accounts[5] });
            await expectRevert(res, "only collateral pool");
        });

        it("random address shouldn't be able to burn collateral pool tokens", async () => {
            let res = collateralPoolToken.burn(accounts[12], ETH(1), false, { from: accounts[5] });
            await expectRevert(res, "only collateral pool");
        });

        it("random address shouldn't be able to destroy collateral pool token", async () => {
            let res = collateralPoolToken.destroy(accounts[12], { from: accounts[5] });
            await expectRevert(res, "only collateral pool");
        });

        it("random address shouldn't be able to deposit fasset fees", async () => {
            let res = collateralPool.fAssetFeeDeposited(ETH(1), { from: accounts[5] });
            await expectRevert(res, "only asset manager");
        });

        it("random address shouldn't be able to destory collateral pool", async () => {
            let res = collateralPool.destroy(accounts[5], { from: accounts[5] });
            await expectRevert(res, "only asset manager");
        });

        it("random address shouldn't be able to payout", async () => {
            let res = collateralPool.payout(accounts[5], toWei(1), toWei(1), { from: accounts[5] });
            await expectRevert(res, "only asset manager");
        });

        it("random address shouldn't be able to upgrade wNat contract", async () => {
            const newWNat: ERC20MockInstance = await ERC20Mock.new("new wnat", "WNat");
            let res = collateralPool.upgradeWNatContract(newWNat.address, { from: accounts[5] });
            await expectRevert(res, "only asset manager");
        });

        it("random address shouldn't be able to claim rewards from reward manager", async () => {
            const distributionToDelegators: DistributionToDelegatorsInstance = await DistributionToDelegators.new(wNat.address);
            await wNat.mintAmount(distributionToDelegators.address, ETH(1));
            let res = collateralPool.claimDelegationRewards(distributionToDelegators.address, 0, [], { from: accounts[5] });
            await expectRevert(res, "only agent");
        });

        it("random addresses shouldn't be able to set delegations", async () => {
            const res = collateralPool.delegate(accounts[2], 5_000, { from: accounts[5] });
            await expectRevert(res, "only agent");
        });

        it("random address shouldn't be able to undelegate all", async () => {
            const res = collateralPool.undelegateAll({ from: accounts[5] });
            await expectRevert(res, "only agent");
        });

        it("random address shouldn't be able to revoke delegation at block", async () => {
            const blockNumber = await web3.eth.getBlockNumber();
            const res = collateralPool.revokeDelegationAt(accounts[2], blockNumber, { from: accounts[5] });
            await expectRevert(res, "only agent");
        });

        it("random address shouldn't be able to delegate governance", async () => {
            const res = collateralPool.delegateGovernance(accounts[2], { from: accounts[5] });
            await expectRevert(res, "only agent");
        });

        it("random address shouldn't be able to undelegate governance", async () => {
            const res = collateralPool.undelegateGovernance({ from: accounts[5] });
            await expectRevert(res, "only agent");
        });

    });

    async function calculateFee(amount: BNish, exactDest: boolean) {
        const transferFeeMillionths = await assetManager.transferFeeMillionths();
        const mul = toBN(amount).mul(transferFeeMillionths)
        const div = toBN(1e6).sub(exactDest ? transferFeeMillionths : BN_ZERO);
        if (mul.mod(div).isZero()) {
            return mul.div(div);
        } else {
            return mul.div(div).addn(1);
        }
    }
});<|MERGE_RESOLUTION|>--- conflicted
+++ resolved
@@ -8,10 +8,7 @@
     CollateralPoolInstance, CollateralPoolTokenInstance,
     DistributionToDelegatorsInstance,
     ERC20MockInstance,
-<<<<<<< HEAD
-=======
     FAssetInstance,
->>>>>>> b1eecada
     IERC165Contract
 } from "../../../../typechain-truffle";
 import { requiredEventArgsFrom } from "../../../utils/Web3EventDecoder";
