import { expectEvent, expectRevert, time } from "@openzeppelin/test-helpers";
import { AssetManagerSettings, CollateralType } from "../../../../lib/fasset/AssetManagerTypes";
import { AttestationHelper } from "../../../../lib/underlying-chain/AttestationHelper";
import { requiredEventArgs } from "../../../../lib/utils/events/truffle";
import { BN_ZERO, DAYS, HOURS, MAX_BIPS, MINUTES, WEEKS, ZERO_ADDRESS, abiEncodeCall, erc165InterfaceId, latestBlockTimestamp, randomAddress, toBIPS, toBN, toStringExp } from "../../../../lib/utils/helpers";
import { AddressUpdatableContract, AddressUpdatableInstance, ERC20MockInstance, FAssetInstance, GovernanceSettingsInstance, IERC165Contract, IIAssetManagerControllerInstance, IIAssetManagerInstance, TestUUPSProxyImplInstance, WNatInstance, WhitelistInstance } from "../../../../typechain-truffle";
import { testChainInfo } from "../../../integration/utils/TestChainInfo";
import { AssetManagerInitSettings, newAssetManager, newAssetManagerController, waitForTimelock } from "../../../utils/fasset/CreateAssetManager";
import { MockChain, MockChainWallet } from "../../../utils/fasset/MockChain";
import { MockFlareDataConnectorClient } from "../../../utils/fasset/MockFlareDataConnectorClient";
import { deterministicTimeIncrease, getTestFile, loadFixtureCopyVars } from "../../../utils/test-helpers";
import { TestFtsos, TestSettingsContracts, createTestCollaterals, createTestContracts, createTestFtsos, createTestSettings } from "../../../utils/test-settings";
import { assertWeb3Equal, web3ResultStruct } from "../../../utils/web3assertions";
import { getStorageAt } from "@nomicfoundation/hardhat-network-helpers";

const AddressUpdater = artifacts.require('AddressUpdater');
const Whitelist = artifacts.require('Whitelist');
const AddressUpdatableMock = artifacts.require('AddressUpdatableMock');

contract(`AssetManagerController.sol; ${getTestFile(__filename)}; Asset manager controller basic tests`, async accounts => {
    const governance = accounts[10];
    const updateExecutor = accounts[11];
    let assetManagerController: IIAssetManagerControllerInstance;
    let contracts: TestSettingsContracts;
    let assetManager: IIAssetManagerInstance;
    let fAsset: FAssetInstance;
    let wNat: WNatInstance;
    let usdc: ERC20MockInstance;
    let ftsos: TestFtsos;
    let settings: AssetManagerInitSettings;
    let collaterals: CollateralType[];
    let chain: MockChain;
    let wallet: MockChainWallet;
    let flareDataConnectorClient: MockFlareDataConnectorClient;
    let attestationProvider: AttestationHelper;
    let whitelist: WhitelistInstance;
    let addressUpdatableMock : AddressUpdatableInstance;
    let governanceSettings: GovernanceSettingsInstance;

    async function initialize() {
        const ci = testChainInfo.eth;
        contracts = await createTestContracts(governance);
        await contracts.governanceSettings.setExecutors([governance, updateExecutor], { from: governance });
        governanceSettings = contracts.governanceSettings;
        // save some contracts as globals
        ({ wNat } = contracts);
        usdc = contracts.stablecoins.USDC;
        // create FTSOs for nat, stablecoins and asset and set some price
        ftsos = await createTestFtsos(contracts.ftsoRegistry, ci);
        // create mock chain and attestation provider
        chain = new MockChain(await time.latest());
        wallet = new MockChainWallet(chain);
        flareDataConnectorClient = new MockFlareDataConnectorClient(contracts.fdcHub, contracts.relay, { [ci.chainId]: chain }, 'auto');
        attestationProvider = new AttestationHelper(flareDataConnectorClient, chain, ci.chainId);
        // create whitelist
        whitelist = await Whitelist.new(contracts.governanceSettings.address, governance, false);
        await whitelist.switchToProductionMode({ from: governance });
        // create asset manager controller
        assetManagerController = await newAssetManagerController(contracts.governanceSettings.address, governance, contracts.addressUpdater.address);
        await assetManagerController.switchToProductionMode({ from: governance });
        // create asset manager
        collaterals = createTestCollaterals(contracts, ci);
        settings = createTestSettings(contracts, ci, { requireEOAAddressProof: true });
        [assetManager, fAsset] = await newAssetManager(governance, assetManagerController, ci.name, ci.symbol, ci.decimals, settings, collaterals, ci.assetName, ci.assetSymbol, { governanceSettings, updateExecutor });
        addressUpdatableMock = await AddressUpdatableMock.new(contracts.addressUpdater.address);
        return { contracts, wNat, usdc, ftsos, chain, wallet, flareDataConnectorClient, attestationProvider, whitelist, assetManagerController, collaterals, settings, assetManager, fAsset, addressUpdatableMock };
    }

    beforeEach(async () => {
        ({ contracts, wNat, usdc, ftsos, chain, wallet, flareDataConnectorClient, attestationProvider, whitelist, assetManagerController, collaterals, settings, assetManager, fAsset, addressUpdatableMock } =
            await loadFixtureCopyVars(initialize));
    });

    describe("set and update settings with controller", () => {

        it("should know about governance", async () => {
            const governance_test = await assetManagerController.governance();
            assert.equal(governance, governance_test);
        })

        it("should get asset managers and check if exist", async () => {
            const managers = await assetManagerController.getAssetManagers();
            assert.equal(assetManager.address, managers[0]);

            const manager_exists = await assetManagerController.assetManagerExists(assetManager.address)
            assert.equal(true, manager_exists);
        });

        it("should add and remove asset manager", async () => {
            let assetManager2: IIAssetManagerInstance;
            let fAsset2: FAssetInstance;
            const managers_current = await assetManagerController.getAssetManagers();
            [assetManager2, fAsset2] = await newAssetManager(governance, assetManagerController, "Wrapped Ether", "FETH", 18, settings, collaterals, "Ether", "ETH", { governanceSettings, updateExecutor });

            const res1 = await assetManagerController.addAssetManager(assetManager2.address, { from: governance });
            await waitForTimelock(res1, assetManagerController, updateExecutor);
            const managers_add = await assetManagerController.getAssetManagers();
            assert.equal(managers_current.length + 1, managers_add.length);

            const res2 = await assetManagerController.removeAssetManager(assetManager.address, { from: governance });
            await waitForTimelock(res2, assetManagerController, updateExecutor);
            const managers_remove = await assetManagerController.getAssetManagers();
            assert.equal(managers_current.length, managers_remove.length);
        });

        it("Asset manager controller should not be attached when add asset manager is called from a different controler", async () => {
            let assetManager2: IIAssetManagerInstance;
            let fAsset2: FAssetInstance;
            [assetManager2, fAsset2] = await newAssetManager(governance, accounts[5], "Wrapped Ether", "FETH", 18, settings, collaterals, "Ether", "ETH", { governanceSettings, updateExecutor });
            await assetManager2.attachController(false, { from: accounts[5] });
            const res1 = await assetManagerController.addAssetManager(assetManager2.address, { from: governance });
            await waitForTimelock(res1, assetManagerController, updateExecutor);
            const isAttached = await assetManager2.controllerAttached();
            assert.equal(isAttached, false);
        });

        it("Asset manager controller should not be unattached when remove asset manager is called from a different controler", async () => {
            let assetManager2: IIAssetManagerInstance;
            let fAsset2: FAssetInstance;
            [assetManager2, fAsset2] = await newAssetManager(governance, accounts[5], "Wrapped Ether", "FETH", 18, settings, collaterals, "Ether", "ETH", { governanceSettings, updateExecutor });
            const res1 = await assetManagerController.addAssetManager(assetManager2.address, { from: governance });
            await waitForTimelock(res1, assetManagerController, updateExecutor);
            const res2 = await assetManagerController.removeAssetManager(assetManager2.address, { from: governance });
            await waitForTimelock(res2, assetManagerController, updateExecutor);
            const isAttached = await assetManager2.controllerAttached();
            assert.equal(isAttached, true);
        });

        it("should not add asset manager twice", async () => {
            const managers_current = await assetManagerController.getAssetManagers();

            await assetManagerController.addAssetManager(managers_current[0], { from: governance });
            const managers_add = await assetManagerController.getAssetManagers();
            assert.equal(managers_current.length, managers_add.length);
        });

        it("should do nothing if removing unexisting asset manager", async () => {
            let assetManager2: IIAssetManagerInstance;
            let fAsset2: FAssetInstance;
            const managers_current = await assetManagerController.getAssetManagers();
            [assetManager2, fAsset2] = await newAssetManager(governance, assetManagerController, "Wrapped Ether", "FETH", 18, settings, collaterals, "Ether", "ETH", { governanceSettings, updateExecutor });

            await waitForTimelock(assetManagerController.addAssetManager(assetManager2.address, { from: governance }), assetManagerController, updateExecutor);
            const managers_add = await assetManagerController.getAssetManagers();
            assert.equal(managers_current.length + 1, managers_add.length);

            await waitForTimelock(assetManagerController.removeAssetManager(assetManager2.address, { from: governance }), assetManagerController, updateExecutor);
            const managers_remove = await assetManagerController.getAssetManagers();
            assert.equal(managers_current.length, managers_remove.length);

            await waitForTimelock(assetManagerController.removeAssetManager(assetManager2.address, { from: governance }), assetManagerController, updateExecutor);
            const managers_remove2 = await assetManagerController.getAssetManagers();
            assert.equal(managers_current.length, managers_remove2.length);
        });

        it("should revert setting whitelist without governance", async () => {
            let res = assetManagerController.setWhitelist([assetManager.address], randomAddress());
            await expectRevert(res, "only governance")
        });

        it("should set whitelist address", async () => {
            let encodedCall: string = assetManagerController.contract.methods.setWhitelist([assetManager.address], whitelist.address).encodeABI();
            let res = await assetManagerController.setWhitelist([assetManager.address], whitelist.address, { from: governance });
            let allowedAfterTimestamp = (await time.latest()).addn(60);
            expectEvent(res, "GovernanceCallTimelocked", { encodedCallHash: web3.utils.keccak256(encodedCall), allowedAfterTimestamp, encodedCall });
        });

        it("should execute set whitelist", async () => {
            const res = await assetManagerController.setWhitelist([assetManager.address], whitelist.address, { from: governance });
            await waitForTimelock(res, assetManagerController, updateExecutor);
            // assert
            const newSettings: AssetManagerSettings = web3ResultStruct(await assetManager.getSettings());
            assertWeb3Equal(newSettings.whitelist, whitelist.address);
        });

        it("should not execute set whitelist", async () => {
            const res1 = await assetManagerController.setWhitelist([assetManager.address], whitelist.address, { from: governance });
            const timelock = requiredEventArgs(res1, 'GovernanceCallTimelocked');
            let res = assetManagerController.executeGovernanceCall(timelock.encodedCall, { from: updateExecutor });
            await expectRevert(res, "timelock: not allowed yet");
        });

        it("should revert setting lot size when increase or decrease is too big", async () => {
            const currentSettings = await assetManager.getSettings();
            const lotSizeAMG = toBN(currentSettings.lotSizeAMG);
            let lotSizeAMG_big = lotSizeAMG.muln(11);
            let lotSizeAMG_small = lotSizeAMG.divn(11);

            await expectRevert(waitForTimelock(assetManagerController.setLotSizeAmg([assetManager.address], lotSizeAMG_big, { from: governance }), assetManagerController, updateExecutor), "lot size increase too big");
            await expectRevert(waitForTimelock(assetManagerController.setLotSizeAmg([assetManager.address], lotSizeAMG_small, { from: governance }), assetManagerController, updateExecutor), "lot size decrease too big");
            await expectRevert(waitForTimelock(assetManagerController.setLotSizeAmg([assetManager.address], 0, { from: governance }), assetManagerController, updateExecutor), "cannot be zero");

            await waitForTimelock(assetManagerController.setMintingCapAmg([assetManager.address], lotSizeAMG.muln(1.5), { from: governance }), assetManagerController, updateExecutor);
            await expectRevert(waitForTimelock(assetManagerController.setLotSizeAmg([assetManager.address], lotSizeAMG.muln(2), { from: governance }), assetManagerController, updateExecutor), "lot size bigger than minting cap");
            // this should work
            await waitForTimelock(assetManagerController.setLotSizeAmg([assetManager.address], lotSizeAMG.muln(1.2), { from: governance }), assetManagerController, updateExecutor);
        });

        it("should revert setting payment challenge reward when increase or decrease is too big", async () => {
            let paymentChallengeRewardUSD5 = toStringExp(100, 18);
            let paymentChallengeRewardBIPS = 100;
            await assetManagerController.setPaymentChallengeReward([assetManager.address], paymentChallengeRewardUSD5, paymentChallengeRewardBIPS, { from: governance });

            let val = toStringExp(100, 18);
            const newSettings: AssetManagerSettings = web3ResultStruct(await assetManager.getSettings());
            let paymentChallengeRewardUSD5_big = (toBN(newSettings.paymentChallengeRewardUSD5).muln(5).add(toBN(val)));
            let paymentChallengeRewardUSD5_small = toBN(newSettings.paymentChallengeRewardUSD5).divn(5);

            await deterministicTimeIncrease(toBN(settings.minUpdateRepeatTimeSeconds).addn(1));
            let res1 = assetManagerController.setPaymentChallengeReward([assetManager.address], paymentChallengeRewardUSD5_big, newSettings.paymentChallengeRewardBIPS, { from: governance });
            await expectRevert(res1, "increase too big");
            await deterministicTimeIncrease(toBN(settings.minUpdateRepeatTimeSeconds).addn(1));
            let res2 = assetManagerController.setPaymentChallengeReward([assetManager.address], paymentChallengeRewardUSD5_small, newSettings.paymentChallengeRewardBIPS, { from: governance });
            await expectRevert(res2, "decrease too big");

            let paymentChallengeRewardBIPS_big = (toBN(newSettings.paymentChallengeRewardBIPS).addn(100)).muln(5);
            let paymentChallengeRewardBIPS_small = toBN(newSettings.paymentChallengeRewardBIPS).divn(5);

            await deterministicTimeIncrease(toBN(settings.minUpdateRepeatTimeSeconds).addn(1));
            let res3 = assetManagerController.setPaymentChallengeReward([assetManager.address], newSettings.paymentChallengeRewardUSD5, paymentChallengeRewardBIPS_big, { from: governance });
            await expectRevert(res3, "increase too big");
            await deterministicTimeIncrease(toBN(settings.minUpdateRepeatTimeSeconds).addn(1));
            let res4 = assetManagerController.setPaymentChallengeReward([assetManager.address], newSettings.paymentChallengeRewardUSD5, paymentChallengeRewardBIPS_small, { from: governance });
            await expectRevert(res4, "decrease too big");
        });

        it("should set payment challenge reward", async () => {
            const currentSettings = await assetManager.getSettings();
            let paymentChallengeRewardUSD5_new = toBN(currentSettings.paymentChallengeRewardUSD5).muln(4);
            let paymentChallengeRewardBIPS_new = (toBN(currentSettings.paymentChallengeRewardBIPS).muln(4)).addn(100);

            let res = await assetManagerController.setPaymentChallengeReward([assetManager.address], paymentChallengeRewardUSD5_new, paymentChallengeRewardBIPS_new, { from: governance });
            await expectEvent.inTransaction(res.tx, assetManager, "SettingChanged", { name: "paymentChallengeRewardUSD5", value: paymentChallengeRewardUSD5_new });
            await expectEvent.inTransaction(res.tx, assetManager, "SettingChanged", { name: "paymentChallengeRewardBIPS", value: paymentChallengeRewardBIPS_new });
        });

        it("set time for payment should have timelock", async () => {
            const currentSettings = await assetManager.getSettings();
            let underlyingBlocksForPayment_new = toBN(currentSettings.underlyingBlocksForPayment).muln(2);
            let underlyingSecondsForPayment_new = toBN(currentSettings.underlyingSecondsForPayment).muln(2);
            let res = await assetManagerController.setTimeForPayment([assetManager.address], underlyingBlocksForPayment_new, underlyingSecondsForPayment_new, { from: governance });
            expectEvent(res, "GovernanceCallTimelocked");
        });

        it("should revert setting max trusted price age seconds when increase or decrease is too big", async () => {
            const currentSettings = await assetManager.getSettings();
            let maxTrustedPriceAgeSeconds_big = toBN(currentSettings.maxTrustedPriceAgeSeconds).muln(60);
            let maxTrustedPriceAgeSeconds_small = toBN(currentSettings.maxTrustedPriceAgeSeconds).divn(60);
            let res_big = assetManagerController.setMaxTrustedPriceAgeSeconds([assetManager.address], maxTrustedPriceAgeSeconds_big, { from: governance });
            let res_small = assetManagerController.setMaxTrustedPriceAgeSeconds([assetManager.address], maxTrustedPriceAgeSeconds_small, { from: governance });
            let res_zero = assetManagerController.setMaxTrustedPriceAgeSeconds([assetManager.address], 0, { from: governance });
            await expectRevert(res_big, "fee increase too big");
            await expectRevert(res_small, "fee decrease too big");
            await expectRevert(res_zero, "cannot be zero");
        });

        it("should set max trusted price age seconds", async () => {
            const currentSettings = await assetManager.getSettings();
            let maxTrustedPriceAgeSeconds_new = toBN(currentSettings.maxTrustedPriceAgeSeconds).addn(20);
            let res = await assetManagerController.setMaxTrustedPriceAgeSeconds([assetManager.address], maxTrustedPriceAgeSeconds_new, { from: governance });
            await expectEvent.inTransaction(res.tx, assetManager, "SettingChanged", { name: "maxTrustedPriceAgeSeconds", value: toBN(maxTrustedPriceAgeSeconds_new) });
        });

        it("should revert setting collateral reservation fee bips when increase or decrease is too big", async () => {
            const currentSettings = await assetManager.getSettings();
            let collateralReservationFeeBIPS_big = toBN(currentSettings.collateralReservationFeeBIPS).muln(5);
            let collateralReservationFeeBIPS_small = toBN(currentSettings.collateralReservationFeeBIPS).divn(5);
            let collateralReservationFeeBIPS_too_high = toBN(MAX_BIPS).addn(1);
            let res_big = assetManagerController.setCollateralReservationFeeBips([assetManager.address], collateralReservationFeeBIPS_big, { from: governance });
            let res_small = assetManagerController.setCollateralReservationFeeBips([assetManager.address], collateralReservationFeeBIPS_small, { from: governance });
            let res_too_high = assetManagerController.setCollateralReservationFeeBips([assetManager.address], collateralReservationFeeBIPS_too_high, { from: governance });
            let res_zero = assetManagerController.setCollateralReservationFeeBips([assetManager.address], 0, { from: governance });
            await expectRevert(res_big, "fee increase too big");
            await expectRevert(res_small, "fee decrease too big");
            await expectRevert(res_too_high, "bips value too high");
            await expectRevert(res_zero, "cannot be zero");
        });

        it("should set collateral reservation fee bips", async () => {
            const currentSettings = await assetManager.getSettings();
            let collateralReservationFeeBIPS_new = toBN(currentSettings.collateralReservationFeeBIPS).muln(2);
            let res = await assetManagerController.setCollateralReservationFeeBips([assetManager.address], collateralReservationFeeBIPS_new, { from: governance });
            await expectEvent.inTransaction(res.tx, assetManager, "SettingChanged", { name: "collateralReservationFeeBIPS", value: toBN(collateralReservationFeeBIPS_new) });
        });

        it("should revert setting redemption fee bips when increase or decrease is too big", async () => {
            const currentSettings = await assetManager.getSettings();
            let redemptionFeeBIPS_big = toBN(currentSettings.redemptionFeeBIPS).muln(5);
            let redemptionFeeBIPS_small = toBN(currentSettings.redemptionFeeBIPS).divn(5);
            let redemptionFeeBIPS_too_high = toBN(MAX_BIPS).addn(1);
            let res_big = assetManagerController.setRedemptionFeeBips([assetManager.address], redemptionFeeBIPS_big, { from: governance });
            let res_small = assetManagerController.setRedemptionFeeBips([assetManager.address], redemptionFeeBIPS_small, { from: governance });
            let res_too_high = assetManagerController.setRedemptionFeeBips([assetManager.address], redemptionFeeBIPS_too_high, { from: governance });
            let res_zero = assetManagerController.setRedemptionFeeBips([assetManager.address], 0, { from: governance });
            await expectRevert(res_big, "fee increase too big");
            await expectRevert(res_small, "fee decrease too big");
            await expectRevert(res_too_high, "bips value too high");
            await expectRevert(res_zero, "cannot be zero");
        });

        it("should revert setting confirmation by others after seconds when value too low", async () => {
            let confirmationByOthersAfterSeconds_small = 1.8 * HOURS;
            let res_big = assetManagerController.setConfirmationByOthersAfterSeconds([assetManager.address], confirmationByOthersAfterSeconds_small, { from: governance });
            await expectRevert(res_big, "must be at least two hours");
        });

        it("should set confirmation by others after seconds", async () => {
            const currentSettings = await assetManager.getSettings();
            let confirmationByOthersAfterSeconds_new = toBN(currentSettings.confirmationByOthersAfterSeconds).muln(2);
            let res = await assetManagerController.setConfirmationByOthersAfterSeconds([assetManager.address], confirmationByOthersAfterSeconds_new, { from: governance });
            await expectEvent.inTransaction(res.tx, assetManager, "SettingChanged", { name: "confirmationByOthersAfterSeconds", value: toBN(confirmationByOthersAfterSeconds_new) });
        });

        it("should revert setting confirmation by others reward NATWei when increase or decrease is too big", async () => {
            const currentSettings = await assetManager.getSettings();
            let confirmationByOthersRewardUSD5_big = toBN(currentSettings.confirmationByOthersRewardUSD5).muln(5);
            let confirmationByOthersRewardUSD5_small = toBN(currentSettings.confirmationByOthersRewardUSD5).divn(5);
            let res_big = assetManagerController.setConfirmationByOthersRewardUSD5([assetManager.address], confirmationByOthersRewardUSD5_big, { from: governance });
            let res_small = assetManagerController.setConfirmationByOthersRewardUSD5([assetManager.address], confirmationByOthersRewardUSD5_small, { from: governance });
            let res_zero = assetManagerController.setConfirmationByOthersRewardUSD5([assetManager.address], 0, { from: governance });
            await expectRevert(res_big, "fee increase too big");
            await expectRevert(res_small, "fee decrease too big");
            await expectRevert(res_zero, "cannot be zero");
        });

        it("should set confirmation by others reward NATWei", async () => {
            const currentSettings = await assetManager.getSettings();
            let confirmationByOthersRewardUSD5_new = toBN(currentSettings.confirmationByOthersRewardUSD5).muln(2);
            let res = await assetManagerController.setConfirmationByOthersRewardUSD5([assetManager.address], confirmationByOthersRewardUSD5_new, { from: governance });
            await expectEvent.inTransaction(res.tx, assetManager, "SettingChanged", { name: "confirmationByOthersRewardUSD5", value: toBN(confirmationByOthersRewardUSD5_new) });
        });

        it("should revert setting max redeemed tickets when increase or decrease is too big or value is < 1", async () => {
            const currentSettings = await assetManager.getSettings();
            let maxRedeemedTickets_big = toBN(currentSettings.maxRedeemedTickets).muln(3);
            let maxRedeemedTickets_small = toBN(currentSettings.maxRedeemedTickets).divn(5);
            let maxRedeemedTickets_zero = 0;

            let res_big = assetManagerController.setMaxRedeemedTickets([assetManager.address], maxRedeemedTickets_big, { from: governance });
            let res_small = assetManagerController.setMaxRedeemedTickets([assetManager.address], maxRedeemedTickets_small, { from: governance });
            let res_zero = assetManagerController.setMaxRedeemedTickets([assetManager.address], maxRedeemedTickets_zero, { from: governance });

            await expectRevert(res_big, "increase too big");
            await expectRevert(res_small, "decrease too big");
            await expectRevert(res_zero, "cannot be zero");
        });

        it("should set max redeemed tickets", async () => {
            const currentSettings = await assetManager.getSettings();
            let maxRedeemedTickets_new = toBN(currentSettings.maxRedeemedTickets).muln(2);
            let res = await assetManagerController.setMaxRedeemedTickets([assetManager.address], maxRedeemedTickets_new, { from: governance });
            await expectEvent.inTransaction(res.tx, assetManager, "SettingChanged", { name: "maxRedeemedTickets", value: toBN(maxRedeemedTickets_new) });
        });

        it("should revert setting withdrawal wait when increase is too big or value is < 1", async () => {
            const currentSettings = await assetManager.getSettings();
            let withdrawalWaitMinSeconds_big = toBN(currentSettings.withdrawalWaitMinSeconds).addn(11 * 60);
            let withdrawalWaitMinSeconds_zero = 0;

            let res_big = assetManagerController.setWithdrawalOrDestroyWaitMinSeconds([assetManager.address], withdrawalWaitMinSeconds_big, { from: governance });
            let res_zero = assetManagerController.setWithdrawalOrDestroyWaitMinSeconds([assetManager.address], withdrawalWaitMinSeconds_zero, { from: governance });

            await expectRevert(res_big, "increase too big");
            await expectRevert(res_zero, "cannot be zero");
        });

        it("should set withdrawal wait", async () => {
            const currentSettings = await assetManager.getSettings();
            let withdrawalWaitMinSeconds_new = toBN(currentSettings.withdrawalWaitMinSeconds).muln(2);
            let res = await assetManagerController.setWithdrawalOrDestroyWaitMinSeconds([assetManager.address], withdrawalWaitMinSeconds_new, { from: governance });
            await expectEvent.inTransaction(res.tx, assetManager, "SettingChanged", { name: "withdrawalWaitMinSeconds", value: toBN(withdrawalWaitMinSeconds_new) });
        });

        it("should revert setting ccb time when increase or decrease is too big", async () => {
            const currentSettings = await assetManager.getSettings();
            let ccbTimeSeconds_big = toBN(currentSettings.ccbTimeSeconds).muln(3);
            let ccbTimeSeconds_small = toBN(currentSettings.ccbTimeSeconds).divn(3);

            let res_big = assetManagerController.setCcbTimeSeconds([assetManager.address], ccbTimeSeconds_big, { from: governance });
            let res_small = assetManagerController.setCcbTimeSeconds([assetManager.address], ccbTimeSeconds_small, { from: governance });
            let res_zero = assetManagerController.setCcbTimeSeconds([assetManager.address], 0, { from: governance });

            await expectRevert(res_big, "increase too big");
            await expectRevert(res_small, "decrease too big");
            await expectRevert(res_zero, "cannot be zero");
        });

        it("should set ccb time", async () => {
            const currentSettings = await assetManager.getSettings();
            let ccbTimeSeconds_new = toBN(currentSettings.ccbTimeSeconds).muln(2);
            let res = await assetManagerController.setCcbTimeSeconds([assetManager.address], ccbTimeSeconds_new, { from: governance });
            await expectEvent.inTransaction(res.tx, assetManager, "SettingChanged", { name: "ccbTimeSeconds", value: toBN(ccbTimeSeconds_new) });
        });

        it("should revert setting liquidation step when increase or decrease is too big", async () => {
            const res_big = assetManagerController.setLiquidationStepSeconds([assetManager.address], toBN(settings.liquidationStepSeconds).muln(3), { from: governance });
            await expectRevert(waitForTimelock(res_big, assetManagerController, updateExecutor), "increase too big");
            const res_small = assetManagerController.setLiquidationStepSeconds([assetManager.address], toBN(settings.liquidationStepSeconds).divn(3), { from: governance });
            await expectRevert(waitForTimelock(res_small, assetManagerController, updateExecutor), "decrease too big");
            const res_zero = assetManagerController.setLiquidationStepSeconds([assetManager.address], BN_ZERO, { from: governance });
            await expectRevert(waitForTimelock(res_zero, assetManagerController, updateExecutor), "cannot be zero");
        });

        it("should set liquidation step", async () => {
            const newValue = toBN(settings.liquidationStepSeconds).muln(2);
            let prms = assetManagerController.setLiquidationStepSeconds([assetManager.address], newValue, { from: governance });
            let res = await waitForTimelock(prms, assetManagerController, updateExecutor);
            await expectEvent.inTransaction(res.tx, assetManager, "SettingChanged", { name: "liquidationStepSeconds", value: newValue });
        });

        it("should revert setting liquidation collateral factor bips", async () => {
            let liquidationCollateralFactorBIPS_empty: (string | number | import("bn.js"))[] = [];
            let liquidationCollateralFactorBIPS_maxBips = [1200, MAX_BIPS+1];
            let liquidationCollateralFactorBIPS_notIncreasing = [12000, 12000];

            let res_lengths = assetManagerController.setLiquidationPaymentFactors([assetManager.address],
                 settings.liquidationCollateralFactorBIPS, settings.liquidationFactorVaultCollateralBIPS.slice(0, 1),
                 { from: governance });
            await expectRevert(waitForTimelock(res_lengths, assetManagerController, updateExecutor), "lengths not equal");

            let res_empty = assetManagerController.setLiquidationPaymentFactors([assetManager.address],
                liquidationCollateralFactorBIPS_empty, liquidationCollateralFactorBIPS_empty,
                { from: governance });
            await expectRevert(waitForTimelock(res_empty, assetManagerController, updateExecutor), "at least one factor required");

            let res_tooMaxBips = assetManagerController.setLiquidationPaymentFactors([assetManager.address],
                liquidationCollateralFactorBIPS_maxBips, settings.liquidationFactorVaultCollateralBIPS.slice(0, 2),
                { from: governance });
            await expectRevert(waitForTimelock(res_tooMaxBips, assetManagerController, updateExecutor), "factor not above 1");

            let res_notIncreasing = assetManagerController.setLiquidationPaymentFactors([assetManager.address],
                liquidationCollateralFactorBIPS_notIncreasing, settings.liquidationFactorVaultCollateralBIPS.slice(0, 2),
                { from: governance });
            await expectRevert(waitForTimelock(res_notIncreasing, assetManagerController, updateExecutor), "factors not increasing");

            let res_tooHigh = assetManagerController.setLiquidationPaymentFactors([assetManager.address],
                [12000, 14000], [12000, 14001], { from: governance });
            await expectRevert(waitForTimelock(res_tooHigh, assetManagerController, updateExecutor), "vault collateral factor higher than total");
        });

        it("should set liquidation collateral factor bips", async () => {
            let prms = assetManagerController.setLiquidationPaymentFactors([assetManager.address],
                [2_0000, 2_5000], settings.liquidationFactorVaultCollateralBIPS.slice(0, 2),
                { from: governance });
            let res = await waitForTimelock(prms, assetManagerController, updateExecutor);
            await expectEvent.inTransaction(res.tx, assetManager, "SettingArrayChanged", { name: "liquidationCollateralFactorBIPS", value: ["20000", "25000"] });
        });

        it("should revert setting attestation window when window is less than a day", async () => {
            let attestationWindowSeconds_small = 0.8 * DAYS;
            let res_small = assetManagerController.setAttestationWindowSeconds([assetManager.address], attestationWindowSeconds_small, { from: governance });

            await expectRevert(res_small, "window too small");
        });

        it("should revert setting announced underlying confirmation delay when setting is more than an hour", async () => {
            let announcedUnderlyingConfirmationMinSeconds_new = 2 * HOURS;
            let res_small = assetManagerController.setAnnouncedUnderlyingConfirmationMinSeconds([assetManager.address], announcedUnderlyingConfirmationMinSeconds_new, { from: governance });

            await expectRevert(res_small, "confirmation time too big");
        });

        it("should set attestation window", async () => {
            const currentSettings = await assetManager.getSettings();
            let attestationWindowSeconds_new = toBN(currentSettings.attestationWindowSeconds).muln(2);
            let res = await assetManagerController.setAttestationWindowSeconds([assetManager.address], attestationWindowSeconds_new, { from: governance });
            await expectEvent.inTransaction(res.tx, assetManager, "SettingChanged", { name: "attestationWindowSeconds", value: toBN(attestationWindowSeconds_new) });
        });

        it("should revert seting average block time in ms if value is 0, too big or too small", async () => {
            const currentSettings = await assetManager.getSettings();
            let averageBlockTimeMS_new = toBN(currentSettings.averageBlockTimeMS).muln(3);
            let res = assetManagerController.setAverageBlockTimeMS([assetManager.address], averageBlockTimeMS_new, { from: governance });
            await expectRevert(res, "increase too big");

            averageBlockTimeMS_new = toBN(currentSettings.averageBlockTimeMS).divn(3);
            res = assetManagerController.setAverageBlockTimeMS([assetManager.address], averageBlockTimeMS_new, { from: governance });
            await expectRevert(res, "decrease too big");

            res = assetManagerController.setAverageBlockTimeMS([assetManager.address], 0, { from: governance });
            await expectRevert(res, "cannot be zero");
        });

        it("should set average block time in ms", async () => {
            const currentSettings = await assetManager.getSettings();
            let averageBlockTimeMS_new = toBN(currentSettings.averageBlockTimeMS).muln(2);
            let res = await assetManagerController.setAverageBlockTimeMS([assetManager.address], averageBlockTimeMS_new, { from: governance });
            await expectEvent.inTransaction(res.tx, assetManager, "SettingChanged", { name: "averageBlockTimeMS", value: toBN(averageBlockTimeMS_new) });
        });

        it("should set announced underlying confirmation min seconds", async () => {
            let announcedUnderlyingConfirmationMinSeconds_new = 100;
            let res = await assetManagerController.setAnnouncedUnderlyingConfirmationMinSeconds([assetManager.address], announcedUnderlyingConfirmationMinSeconds_new, { from: governance });
            await expectEvent.inTransaction(res.tx, assetManager, "SettingChanged", { name: "announcedUnderlyingConfirmationMinSeconds", value: toBN(announcedUnderlyingConfirmationMinSeconds_new) });
        });

        it("should revert redemption default factor bips", async () => {
            const currentSettings = await assetManager.getSettings();
            let redemptionDefaultFactorVaultCollateralBIPS_big = toBN(currentSettings.redemptionDefaultFactorVaultCollateralBIPS).muln(12001).divn(10_000).addn(1000);
            let redemptionDefaultFactorVaultCollateralBIPS_low = MAX_BIPS;
            let redemptionDefaultFactorPoolBIPS = toBN(currentSettings.redemptionDefaultFactorPoolBIPS);
            let redemptionDefaultFactorAgentPool_big = toBN(currentSettings.redemptionDefaultFactorVaultCollateralBIPS).muln(12001).divn(10_000).addn(1000);
            let redemptionDefaultFactorAgentPool_low = 100;
            let redemptionDefaultFactorBIPS_new = 1_3000;

            await time.increase(toBN(settings.minUpdateRepeatTimeSeconds).addn(1));
            let res_big_pool = assetManagerController.setRedemptionDefaultFactorBips([assetManager.address], redemptionDefaultFactorBIPS_new, redemptionDefaultFactorAgentPool_big, { from: governance });
            await time.increase(toBN(settings.minUpdateRepeatTimeSeconds).addn(1));
            let res_low_pool = assetManagerController.setRedemptionDefaultFactorBips([assetManager.address], redemptionDefaultFactorBIPS_new, redemptionDefaultFactorAgentPool_low, { from: governance });

            await expectRevert(res_big_pool, "fee increase too big");
            await expectRevert(res_low_pool, "fee decrease too big");

            await time.increase(toBN(settings.minUpdateRepeatTimeSeconds).addn(1));
            let res_big = assetManagerController.setRedemptionDefaultFactorBips([assetManager.address], redemptionDefaultFactorVaultCollateralBIPS_big, redemptionDefaultFactorPoolBIPS, { from: governance });
            await time.increase(toBN(settings.minUpdateRepeatTimeSeconds).addn(1));
            let res_low = assetManagerController.setRedemptionDefaultFactorBips([assetManager.address], redemptionDefaultFactorVaultCollateralBIPS_low, BN_ZERO, { from: governance });

            await expectRevert(res_big, "fee increase too big");
            await expectRevert(res_low, "bips value too low");

            await time.increase(toBN(settings.minUpdateRepeatTimeSeconds).addn(1));
            await assetManagerController.setRedemptionDefaultFactorBips([assetManager.address], redemptionDefaultFactorBIPS_new, redemptionDefaultFactorPoolBIPS, { from: governance });
            const newSettings: AssetManagerSettings = web3ResultStruct(await assetManager.getSettings());
            let redemptionDefaultFactorBIPS_small = toBN(newSettings.redemptionDefaultFactorVaultCollateralBIPS).muln(8332).divn(10_000);;

            await time.increase(toBN(settings.minUpdateRepeatTimeSeconds).addn(1));
            let res_small = assetManagerController.setRedemptionDefaultFactorBips([assetManager.address], redemptionDefaultFactorBIPS_small, redemptionDefaultFactorPoolBIPS, { from: governance });
            await expectRevert(res_small, "fee decrease too big");
        });

        it("should set redemption default factor bips for agent", async () => {
            const currentSettings = await assetManager.getSettings();
            let redemptionDefaultFactorPoolBIPS = toBN(currentSettings.redemptionDefaultFactorPoolBIPS);
            let redemptionDefaultFactorVaultCollateralBIPS_new = 1_1000;
            let res = await assetManagerController.setRedemptionDefaultFactorBips([assetManager.address], redemptionDefaultFactorVaultCollateralBIPS_new, redemptionDefaultFactorPoolBIPS, { from: governance });
            await expectEvent.inTransaction(res.tx, assetManager, "SettingChanged", { name: "redemptionDefaultFactorVaultCollateralBIPS", value: toBN(redemptionDefaultFactorVaultCollateralBIPS_new) });
        });

        it("should revert update - too close to previous update", async () => {
            const currentSettings = await assetManager.getSettings();
            let redemptionDefaultFactorPoolBIPS = toBN(currentSettings.redemptionDefaultFactorPoolBIPS);
            let redemptionDefaultFactorVaultCollateralBIPS_new = 1_3000;
            await assetManagerController.setRedemptionDefaultFactorBips([assetManager.address], redemptionDefaultFactorVaultCollateralBIPS_new, redemptionDefaultFactorPoolBIPS, { from: governance });
            let update = assetManagerController.setRedemptionDefaultFactorBips([assetManager.address], redemptionDefaultFactorVaultCollateralBIPS_new, redemptionDefaultFactorPoolBIPS, { from: governance });
            await expectRevert(update, "too close to previous update");
        });

        it("should correctly set asset manager settings", async () => {
            const settings: AssetManagerSettings = web3ResultStruct(await assetManager.getSettings());
            assertWeb3Equal(settings.redemptionFeeBIPS, 200);
            await assetManagerController.setRedemptionFeeBips([assetManager.address], 250, { from: governance });
            const newSettings: AssetManagerSettings = web3ResultStruct(await assetManager.getSettings());
            assertWeb3Equal(newSettings.redemptionFeeBIPS, 250);
        });

        it("should not change settings if manager not passed", async () => {
            await assetManagerController.setRedemptionFeeBips([], 250, { from: governance });
            const newSettings: AssetManagerSettings = web3ResultStruct(await assetManager.getSettings());
            assertWeb3Equal(newSettings.redemptionFeeBIPS, 200);
        });

        it("should change wnat contract", async () => {
            const newWNat = accounts[82];
            const prms1 = contracts.addressUpdater.addOrUpdateContractNamesAndAddresses(["AssetManagerController", "FtsoRegistry", "WNat"],
                [assetManagerController.address, contracts.ftsoRegistry.address, newWNat], { from: governance })
            await waitForTimelock(prms1, contracts.addressUpdater, updateExecutor);
            const prms2 = contracts.addressUpdater.updateContractAddresses([assetManagerController.address], { from: governance });
            await waitForTimelock(prms2, assetManagerController, updateExecutor);
            assertWeb3Equal(await assetManager.getWNat(), newWNat);
        });

        it("should change agent vault factory on asset manager controller", async () => {
            //Agent factory can't be address zero
            const prms1 = assetManagerController.setAgentVaultFactory([assetManager.address], ZERO_ADDRESS, { from: governance });
            await expectRevert(waitForTimelock(prms1, assetManagerController, updateExecutor), "address zero");
            const prms = assetManagerController.setAgentVaultFactory([assetManager.address], accounts[84], { from: governance });
            await waitForTimelock(prms, assetManagerController, updateExecutor);
            const settings: AssetManagerSettings = web3ResultStruct(await assetManager.getSettings());
            assertWeb3Equal(settings.agentVaultFactory, accounts[84]);
        });

        it("should change collateral pool factory on asset manager controller", async () => {
            //Pool factory can't be address zero
            const prms1 = assetManagerController.setCollateralPoolFactory([assetManager.address], ZERO_ADDRESS, { from: governance });
            await expectRevert(waitForTimelock(prms1, assetManagerController, updateExecutor), "address zero");
            const prms = assetManagerController.setCollateralPoolFactory([assetManager.address], accounts[84], { from: governance });
            await waitForTimelock(prms, assetManagerController, updateExecutor);
            const settings: AssetManagerSettings = web3ResultStruct(await assetManager.getSettings());
            assertWeb3Equal(settings.collateralPoolFactory, accounts[84]);
        });

        it("should change collateral pool token factory on asset manager controller", async () => {
            //Pool factory can't be address zero
            const prms1 = assetManagerController.setCollateralPoolTokenFactory([assetManager.address], ZERO_ADDRESS, { from: governance });
            await expectRevert(waitForTimelock(prms1, assetManagerController, updateExecutor), "address zero");
            const prms = assetManagerController.setCollateralPoolTokenFactory([assetManager.address], accounts[84], { from: governance });
            await waitForTimelock(prms, assetManagerController, updateExecutor);
            const settings: AssetManagerSettings = web3ResultStruct(await assetManager.getSettings());
            assertWeb3Equal(settings.collateralPoolTokenFactory, accounts[84]);
        });

        it("should change contracts", async () => {
            await contracts.addressUpdater.update(["AddressUpdater", "AssetManagerController", "WNat"],
                [contracts.addressUpdater.address, assetManagerController.address, accounts[80]],
                [assetManagerController.address],
                { from: governance });
            const settings: AssetManagerSettings = web3ResultStruct(await assetManager.getSettings());
            assertWeb3Equal(settings.assetManagerController, assetManagerController.address);
            assertWeb3Equal(await assetManager.getWNat(), accounts[80]);
            assertWeb3Equal(await assetManagerController.replacedBy(), ZERO_ADDRESS);
        });

        it("should change contracts, including asset manager controller", async () => {
            await contracts.addressUpdater.update(["AddressUpdater", "AssetManagerController"],
                [contracts.addressUpdater.address, accounts[79]],
                [assetManagerController.address],
                { from: governance });
            const settings: AssetManagerSettings = web3ResultStruct(await assetManager.getSettings());
            assertWeb3Equal(settings.assetManagerController, accounts[79]);
            assertWeb3Equal(await assetManagerController.replacedBy(), accounts[79]);
        });

        it("should change contracts by direct updateContracts call", async () => {
            await contracts.addressUpdater.addOrUpdateContractNamesAndAddresses(["AddressUpdater", "AssetManagerController", "WNat"],
                [accounts[79], accounts[80], accounts[81]],
                { from: governance });
            await assetManagerController.updateContracts([assetManager.address], { from: governance });
            assertWeb3Equal(await assetManagerController.getAddressUpdater(), accounts[79]);
            const settings: AssetManagerSettings = web3ResultStruct(await assetManager.getSettings());
            assertWeb3Equal(settings.assetManagerController, accounts[80]);
            assertWeb3Equal(await assetManagerController.replacedBy(), accounts[80]);
            assertWeb3Equal(await assetManager.getWNat(), accounts[81]);
        });

        it("should change contracts by direct updateContracts call - no change", async () => {
            await contracts.addressUpdater.addOrUpdateContractNamesAndAddresses(["AssetManagerController"], [assetManagerController.address], { from: governance });
            await assetManagerController.updateContracts([assetManager.address], { from: governance });
            assertWeb3Equal(await assetManagerController.getAddressUpdater(), contracts.addressUpdater.address);
            const settings: AssetManagerSettings = web3ResultStruct(await assetManager.getSettings());
            assertWeb3Equal(settings.assetManagerController, assetManagerController.address);
            assertWeb3Equal(await assetManagerController.replacedBy(), ZERO_ADDRESS);
            assertWeb3Equal(await assetManager.getWNat(), contracts.wNat.address);
        });

        it("should change contracts by direct updateContracts call - zero contract value forbidden", async () => {
            let addressUpdater = contracts.addressUpdater;
            for (let zi = 0; zi < 3; zi++) {
                const newAddressUpdater = await AddressUpdater.new(governance);
                await addressUpdater.addOrUpdateContractNamesAndAddresses(["AddressUpdater", "AssetManagerController", "WNat"],
                    [newAddressUpdater.address, assetManagerController.address, contracts.wNat.address], { from: governance });
                await assetManagerController.updateContracts([assetManager.address], { from: governance });
                const names = ["AddressUpdater", "AssetManagerController", "WNat"];
                const addresses = [accounts[79], accounts[80]];
                names.splice(zi, 1);
                await newAddressUpdater.addOrUpdateContractNamesAndAddresses(names, addresses, { from: governance });
                const resPr = assetManagerController.updateContracts([assetManager.address], { from: governance });
                await expectRevert(resPr, "address zero");
                addressUpdater = newAddressUpdater;
            }
        });

        it("should change time for payment settings after timelock", async () => {
            // change settings
            const currentSettings = await assetManager.getSettings();
            let underlyingBlocksForPayment_new = toBN(currentSettings.underlyingBlocksForPayment).muln(2);
            let underlyingSecondsForPayment_new = toBN(currentSettings.underlyingSecondsForPayment).muln(2);
            const res = await assetManagerController.setTimeForPayment([assetManager.address], underlyingBlocksForPayment_new, underlyingSecondsForPayment_new, { from: governance });
            await waitForTimelock(res, assetManagerController, updateExecutor);
            // assert
            const newSettings: AssetManagerSettings = web3ResultStruct(await assetManager.getSettings());
            assertWeb3Equal(newSettings.underlyingBlocksForPayment, underlyingBlocksForPayment_new);
            assertWeb3Equal(newSettings.underlyingSecondsForPayment, underlyingSecondsForPayment_new);
        });

        it("change time for payment settings should revert if zero or too high", async () => {
            // change settings
            const currentSettings = await assetManager.getSettings();
            // blocks too high
            let underlyingBlocksForPayment1 = toBN(Math.round(25 * HOURS / testChainInfo.eth.blockTime));
            let underlyingSecondsForPayment1 = toBN(currentSettings.underlyingSecondsForPayment).muln(2);
            const res1 = await assetManagerController.setTimeForPayment([assetManager.address], underlyingBlocksForPayment1, underlyingSecondsForPayment1, { from: governance });
            await expectRevert(waitForTimelock(res1, assetManagerController, updateExecutor), "value too high");
            // seconds too high
            let underlyingBlocksForPayment2 = toBN(currentSettings.underlyingBlocksForPayment).muln(2);
            let underlyingSecondsForPayment2 = toBN(25 * HOURS);
            const res2 = await assetManagerController.setTimeForPayment([assetManager.address], underlyingBlocksForPayment2, underlyingSecondsForPayment2, { from: governance });
            await expectRevert(waitForTimelock(res2, assetManagerController, updateExecutor), "value too high");
            // blocks zero
            let underlyingBlocksForPayment3 = 0;
            let underlyingSecondsForPayment3 = toBN(currentSettings.underlyingSecondsForPayment).muln(2);
            const res3 = await assetManagerController.setTimeForPayment([assetManager.address], underlyingBlocksForPayment3, underlyingSecondsForPayment3, { from: governance });
            await expectRevert(waitForTimelock(res3, assetManagerController, updateExecutor), "cannot be zero");
            // seconds zero
            let underlyingBlocksForPayment4 = toBN(currentSettings.underlyingBlocksForPayment).muln(2);
            let underlyingSecondsForPayment4 = 0;
            const res4 = await assetManagerController.setTimeForPayment([assetManager.address], underlyingBlocksForPayment4, underlyingSecondsForPayment4, { from: governance });
            await expectRevert(waitForTimelock(res4, assetManagerController, updateExecutor), "cannot be zero");
        });

        it("should change collateral settings after timelock", async () => {
            // change settings
            for (const collateral of collaterals) {
                const res = await assetManagerController.setCollateralRatiosForToken([assetManager.address], collateral.collateralClass, collateral.token, 2_2000, 1_8000, 2_4000, { from: governance });
                await waitForTimelock(res, assetManagerController, updateExecutor);
                // assert
                const collateralInfo = await assetManager.getCollateralType(collateral.collateralClass, collateral.token);
                assertWeb3Equal(collateralInfo.minCollateralRatioBIPS, 2_2000);
                assertWeb3Equal(collateralInfo.ccbMinCollateralRatioBIPS, 1_8000);
                assertWeb3Equal(collateralInfo.safetyMinCollateralRatioBIPS, 2_4000);
            }
        });

        it("should not set collateral", async () => {
            for (const collateral of collaterals) {
                let res_invalid = waitForTimelock(assetManagerController.setCollateralRatiosForToken([assetManager.address], collateral.collateralClass, collateral.token, 1_8000, 2_2000, 2_4000, { from: governance }),
                    assetManagerController, updateExecutor);
                await expectRevert(res_invalid, "invalid collateral ratios");
            }
        });

        it("settings change should be executed by executor", async () => {
            // change settings
            for (const collateral of collaterals) {
                const res = await assetManagerController.setCollateralRatiosForToken([assetManager.address], collateral.collateralClass, collateral.token, 2_2000, 1_8000, 2_4000, { from: governance });
                const timelock = requiredEventArgs(res, 'GovernanceCallTimelocked');
                await expectRevert(assetManagerController.executeGovernanceCall(timelock.encodedCall), "only executor");
                const res1 = await assetManagerController.setTimeForPayment([assetManager.address], 10, 120, { from: governance });
                const timelock1 = requiredEventArgs(res1, 'GovernanceCallTimelocked');
                await expectRevert(assetManagerController.executeGovernanceCall(timelock1.encodedCall), "only executor");
            }
        });

        it("shouldn't change collateral settings without timelock", async () => {
            // change settings
            for (const collateral of collaterals) {
                const res = await assetManagerController.setCollateralRatiosForToken([assetManager.address], collateral.collateralClass, collateral.token, 2_2000, 1_8000, 2_4000, { from: governance });
                const timelock = requiredEventArgs(res, 'GovernanceCallTimelocked');
                await expectRevert(assetManagerController.executeGovernanceCall(timelock.encodedCall, { from: updateExecutor }),
                    "timelock: not allowed yet");
                // assert no changes
                const collateralInfo = await assetManager.getCollateralType(collateral.collateralClass, collateral.token);
                assertWeb3Equal(collateralInfo.minCollateralRatioBIPS, collateral.minCollateralRatioBIPS);
                assertWeb3Equal(collateralInfo.ccbMinCollateralRatioBIPS, collateral.ccbMinCollateralRatioBIPS);
                assertWeb3Equal(collateralInfo.safetyMinCollateralRatioBIPS, collateral.safetyMinCollateralRatioBIPS);
            }
        });

        it("shouldn't change time for payment settings without timelock", async () => {
            // change settings
            const currentSettings = await assetManager.getSettings();
            let underlyingBlocksForPayment_new = toBN(currentSettings.underlyingBlocksForPayment).muln(2);
            let underlyingSecondsForPayment_new = toBN(currentSettings.underlyingSecondsForPayment).muln(2);
            const res = await assetManagerController.setTimeForPayment([assetManager.address], underlyingBlocksForPayment_new, underlyingSecondsForPayment_new, { from: governance });
            const timelock = requiredEventArgs(res, 'GovernanceCallTimelocked');

            await expectRevert(assetManagerController.executeGovernanceCall(timelock.encodedCall, { from: updateExecutor }), "timelock: not allowed yet");
            // assert no changes
            const newSettings: AssetManagerSettings = web3ResultStruct(await assetManager.getSettings());
            assertWeb3Equal(newSettings.underlyingBlocksForPayment, settings.underlyingBlocksForPayment);
            assertWeb3Equal(newSettings.underlyingSecondsForPayment, settings.underlyingSecondsForPayment);
        });

        it("should revert setting minting pool holdings required BIPS when increase is too big", async () => {
            const currentSettings = await assetManager.getSettings();
            let mintingPoolHoldingsRequiredBIPS_tooBig = toBN(currentSettings.mintingPoolHoldingsRequiredBIPS).muln(5).add(toBN(MAX_BIPS));
            const res = assetManagerController.setMintingPoolHoldingsRequiredBIPS([assetManager.address], mintingPoolHoldingsRequiredBIPS_tooBig, { from: governance });
            await expectRevert(res, "value too big");
        });

        it("should set minting pool holdings required BIPS", async () => {
            const currentSettings = await assetManager.getSettings();
            let mintingPoolHoldingsRequiredBIPS_new = toBN(currentSettings.mintingPoolHoldingsRequiredBIPS).muln(3).add(toBN(MAX_BIPS));
            const res = await assetManagerController.setMintingPoolHoldingsRequiredBIPS([assetManager.address], mintingPoolHoldingsRequiredBIPS_new, { from: governance });
            await expectEvent.inTransaction(res.tx, assetManager, "SettingChanged", { name: "mintingPoolHoldingsRequiredBIPS", value: toBN(mintingPoolHoldingsRequiredBIPS_new) });
        });

        it("should set minting cap AMG", async () => {
            const currentSettings = await assetManager.getSettings();
            let mintingCapAMG_new = toBN(currentSettings.lotSizeAMG).muln(1000);    // 1000 lots
            const res = await assetManagerController.setMintingCapAmg([assetManager.address], mintingCapAMG_new, { from: governance });
            await expectEvent.inTransaction(res.tx, assetManager, "SettingChanged", { name: "mintingCapAMG", value: toBN(mintingCapAMG_new) });
            // can reset cap to 0
            await deterministicTimeIncrease(1 * DAYS);
            const res1 = await assetManagerController.setMintingCapAmg([assetManager.address], 0, { from: governance });
            await expectEvent.inTransaction(res1.tx, assetManager, "SettingChanged", { name: "mintingCapAMG", value: toBN(0) });
        });

        it("should revert setting minting cap AMG too small", async () => {
            const currentSettings = await assetManager.getSettings();
            const pr = assetManagerController.setMintingCapAmg([assetManager.address], toBN(currentSettings.lotSizeAMG).divn(2), { from: governance });
            await expectRevert(pr, "value too small");
        });

        it("should set token invalidation time min seconds after timelock", async () => {
            const currentSettings = await assetManager.getSettings();
            let tokenInvalidationTimeMinSeconds = DAYS;
            const res = await assetManagerController.setTokenInvalidationTimeMinSeconds([assetManager.address], tokenInvalidationTimeMinSeconds, { from: governance });
            const timelock_info = await waitForTimelock(res, assetManagerController, updateExecutor);
            await expectEvent.inTransaction(timelock_info.tx, assetManager, "SettingChanged", { name: "tokenInvalidationTimeMinSeconds", value: toBN(tokenInvalidationTimeMinSeconds) });
        });

        it("should revert setting VaultCollateral buy for flare factor BIPS when value is too low after timelock", async () => {
            let vaultCollateralBuyForFlareFactorBIPS_tooSmall = toBN(MAX_BIPS).divn(2);
            const res = assetManagerController.setVaultCollateralBuyForFlareFactorBIPS([assetManager.address], vaultCollateralBuyForFlareFactorBIPS_tooSmall, { from: governance });
            const timelock_info = waitForTimelock(res, assetManagerController, updateExecutor);
            await expectRevert(timelock_info, "value too small");
        });

        it("should set VaultCollateral buy for flare factor BIPS after timelock", async () => {
            let vaultCollateralBuyForFlareFactorBIPS_new = toBN(MAX_BIPS).muln(2);
            const res = await assetManagerController.setVaultCollateralBuyForFlareFactorBIPS([assetManager.address], vaultCollateralBuyForFlareFactorBIPS_new, { from: governance });
            const timelock_info = await waitForTimelock(res, assetManagerController, updateExecutor);
            await expectEvent.inTransaction(timelock_info.tx, assetManager, "SettingChanged", { name: "vaultCollateralBuyForFlareFactorBIPS", value: toBN(vaultCollateralBuyForFlareFactorBIPS_new) });
        });

        it("should revert setting agent exit available timelock seconds when value is too big", async () => {
            const currentSettings = await assetManager.getSettings();
            let agentExitAvailableTimelockSeconds_tooBig = toBN(currentSettings.agentExitAvailableTimelockSeconds).muln(5).addn(WEEKS);
            const res = assetManagerController.setAgentExitAvailableTimelockSeconds([assetManager.address], agentExitAvailableTimelockSeconds_tooBig, { from: governance });
            await expectRevert.unspecified(res);
        });

        it("should set agent exit available timelock seconds", async () => {
            let agentExitAvailableTimelockSeconds_new = DAYS;
            const res = await assetManagerController.setAgentExitAvailableTimelockSeconds([assetManager.address], agentExitAvailableTimelockSeconds_new, { from: governance });
            await expectEvent.inTransaction(res.tx, assetManager, "SettingChanged", { name: "agentExitAvailableTimelockSeconds", value: toBN(agentExitAvailableTimelockSeconds_new) });
        });

        it("should revert setting agent fee change timelock seconds when value is too big", async () => {
            const currentSettings = await assetManager.getSettings();
            let agentFeeChangeTimelockSeconds_tooBig = toBN(currentSettings.agentFeeChangeTimelockSeconds).muln(5).addn(WEEKS);
            const res = assetManagerController.setAgentFeeChangeTimelockSeconds([assetManager.address], agentFeeChangeTimelockSeconds_tooBig, { from: governance });
            await expectRevert.unspecified(res);
        });

        it("should set agent exit available timelock seconds", async () => {
            let agentFeeChangeTimelockSeconds_new = DAYS;
            const res = await assetManagerController.setAgentFeeChangeTimelockSeconds([assetManager.address], agentFeeChangeTimelockSeconds_new, { from: governance });
            await expectEvent.inTransaction(res.tx, assetManager, "SettingChanged", { name: "agentFeeChangeTimelockSeconds", value: toBN(agentFeeChangeTimelockSeconds_new) });
        });

        it("should revert setting agent minting CR change timelock seconds when value is too big", async () => {
            const currentSettings = await assetManager.getSettings();
            let agentMintingCRChangeTimelockSeconds_tooBig = toBN(currentSettings.agentMintingCRChangeTimelockSeconds).muln(5).addn(WEEKS);
            const res = assetManagerController.setAgentMintingCRChangeTimelockSeconds([assetManager.address], agentMintingCRChangeTimelockSeconds_tooBig, { from: governance });
            await expectRevert.unspecified(res);
        });

        it("should set agent minting CR change timelock seconds", async () => {
            let agentMintingCRChangeTimelockSeconds_new = DAYS;
            const res = await assetManagerController.setAgentMintingCRChangeTimelockSeconds([assetManager.address], agentMintingCRChangeTimelockSeconds_new, { from: governance });
            await expectEvent.inTransaction(res.tx, assetManager, "SettingChanged", { name: "agentMintingCRChangeTimelockSeconds", value: toBN(agentMintingCRChangeTimelockSeconds_new) });
        });

        it("should revert setting pool exit and topup change timelock seconds when value is too big", async () => {
            const currentSettings = await assetManager.getSettings();
            let poolExitAndTopupChangeTimelockSeconds_tooBig = toBN(currentSettings.poolExitAndTopupChangeTimelockSeconds).muln(5).addn(WEEKS);
            const res = assetManagerController.setPoolExitAndTopupChangeTimelockSeconds([assetManager.address], poolExitAndTopupChangeTimelockSeconds_tooBig, { from: governance });
            await expectRevert.unspecified(res);
        });

        it("should set pool exit and topup change timelock seconds", async () => {
            let poolExitAndTopupChangeTimelockSeconds_new = DAYS;
            const res = await assetManagerController.setPoolExitAndTopupChangeTimelockSeconds([assetManager.address], poolExitAndTopupChangeTimelockSeconds_new, { from: governance });
            await expectEvent.inTransaction(res.tx, assetManager, "SettingChanged", { name: "poolExitAndTopupChangeTimelockSeconds", value: toBN(poolExitAndTopupChangeTimelockSeconds_new) });
        });

        it("should set agent timelocked ops window seconds", async () => {
            await expectRevert(assetManagerController.setAgentTimelockedOperationWindowSeconds([assetManager.address], 0.5 * MINUTES, { from: governance }),
                "value too small");
            const res = await assetManagerController.setAgentTimelockedOperationWindowSeconds([assetManager.address], 2 * HOURS, { from: governance });
            await expectEvent.inTransaction(res.tx, assetManager, "SettingChanged", { name: "agentTimelockedOperationWindowSeconds", value: toBN(2 * HOURS) });
        });

        it("should not set agent timelocked ops window seconds if not from governance", async () => {
            await expectRevert(assetManagerController.setAgentTimelockedOperationWindowSeconds([assetManager.address], 2 * HOURS, { from: accounts[1] }),
                "only governance");
        });

        it("should set collateral pool token timelocked seconds", async () => {
            await expectRevert(assetManagerController.setCollateralPoolTokenTimelockSeconds([assetManager.address], 0.5 * MINUTES, { from: governance }),
                "value too small");
            const res = await assetManagerController.setCollateralPoolTokenTimelockSeconds([assetManager.address], 2 * HOURS, { from: governance });
            await expectEvent.inTransaction(res.tx, assetManager, "SettingChanged", { name: "collateralPoolTokenTimelockSeconds", value: toBN(2 * HOURS) });
            assertWeb3Equal(await assetManager.getCollateralPoolTokenTimelockSeconds(), toBN(2 * HOURS));
        });

        it("should not set collateral pool token timelocked seconds if not from governance", async () => {
            await expectRevert(assetManagerController.setCollateralPoolTokenTimelockSeconds([assetManager.address], 2 * HOURS, { from: accounts[1] }),
                "only governance");
        });

        it("should revert setting agent whitelist after timelock when address 0 is provided", async () => {
            const res = assetManagerController.setAgentOwnerRegistry([assetManager.address], ZERO_ADDRESS, { from: governance });
            const timelock_info = waitForTimelock(res, assetManagerController, updateExecutor);
            await expectRevert(timelock_info, "address zero");
        });

        it("should set agent owner address registry after timelock", async () => {
            const addr = randomAddress();
            const res = await assetManagerController.setAgentOwnerRegistry([assetManager.address], addr, { from: governance });
            const timelock_info = await waitForTimelock(res, assetManagerController, updateExecutor);
            await expectEvent.inTransaction(timelock_info.tx, assetManager, "ContractChanged", { name: "agentOwnerRegistry", value: addr });
        });

        it("should revert setting proof verifier after timelock when address 0 is provided", async () => {
            const res = assetManagerController.setFdcVerification([assetManager.address], ZERO_ADDRESS, { from: governance });
            const timelock_info = waitForTimelock(res, assetManagerController, updateExecutor);
            await expectRevert(timelock_info, "address zero");
        });

        it("should set Flare data connector proof verifier after timelock", async () => {
            const addr = randomAddress();
            const res = await assetManagerController.setFdcVerification([assetManager.address], addr, { from: governance });
            const timelock_info = await waitForTimelock(res, assetManagerController, updateExecutor);
            await expectEvent.inTransaction(timelock_info.tx, assetManager, "ContractChanged", { name: "fdcVerification", value: addr });
        });

        it("should set cleaner contract", async () => {
            const addr = randomAddress();
            const res = await assetManagerController.setCleanerContract([assetManager.address], addr, { from: governance });
            await expectEvent.inTransaction(res.tx, assetManager, "ContractChanged", { name: "cleanerContract", value: addr });
            assert.equal(await fAsset.cleanerContract(), addr);
        });

        it("should not set cleaner contract if not from governance", async () => {
            const addr = randomAddress();
            const res = assetManagerController.setCleanerContract([assetManager.address], addr, { from: accounts[1] });
            await expectRevert(res, "only governance");
        });

        it("should set cleanup block number manager after timelock", async () => {
            const addr = randomAddress();
            const res = await assetManagerController.setCleanupBlockNumberManager([assetManager.address], addr, { from: governance });
            const timelock_info = await waitForTimelock(res, assetManagerController, updateExecutor);
            await expectEvent.inTransaction(timelock_info.tx, assetManager, "ContractChanged", { name: "cleanupBlockNumberManager", value: addr });
            assert.equal(await fAsset.cleanupBlockNumberManager(), addr);
        });

        it("should revert upgrading fasset after timelock when address 0 is provided", async () => {
            const res = assetManagerController.upgradeFAssetImplementation([assetManager.address], ZERO_ADDRESS, "0x", { from: governance });
            const timelock_info = waitForTimelock(res, assetManagerController, updateExecutor);
            await expectRevert(timelock_info, "address zero");
        });

        it("should upgrade FAsset after timelock", async () => {
            const FAsset = artifacts.require('FAsset');
            const impl = await FAsset.new();
            const res = await assetManagerController.upgradeFAssetImplementation([assetManager.address], impl.address, "0x", { from: governance });
            const timelock_info = await waitForTimelock(res, assetManagerController, updateExecutor);
            await expectEvent.inTransaction(timelock_info.tx, assetManager, "ContractChanged", { name: "fAsset", value: impl.address });
        });

        it("should upgrade FAsset after timelock (with init)", async () => {
            const TestUUPSProxyImpl = artifacts.require("TestUUPSProxyImpl")
            const impl = await TestUUPSProxyImpl.new();
            const initCall = abiEncodeCall(impl, c => c.initialize("an init message"));
            const res = await assetManagerController.upgradeFAssetImplementation([assetManager.address], impl.address, initCall, { from: governance });
            const timelock_info = await waitForTimelock(res, assetManagerController, updateExecutor);
            await expectEvent.inTransaction(timelock_info.tx, assetManager, "ContractChanged", { name: "fAsset", value: impl.address });
            const testProxy = await TestUUPSProxyImpl.at(fAsset.address);
            assertWeb3Equal(await testProxy.testResult(), "an init message");
        });

        it("should set price reader", async () => {
            const addr = randomAddress();
            //Only governance can set price reader
            const tx = assetManagerController.setPriceReader([assetManager.address], addr, { from: accounts[12] });
            await expectRevert(tx, "only governance");
            //Price reader address shouldn't be 0
            const res = assetManagerController.setPriceReader([assetManager.address], ZERO_ADDRESS, { from: governance });
            const timelock_info = waitForTimelock(res, assetManagerController, updateExecutor);
            await expectRevert(timelock_info, "address zero");
            //Correctly set price reader
            const res2 = await assetManagerController.setPriceReader([assetManager.address], addr, { from: governance });
            const timelock_info2 = await waitForTimelock(res2, assetManagerController, updateExecutor);
            await expectEvent.inTransaction(timelock_info2.tx, assetManager, "ContractChanged", { name: "priceReader", value: addr });
        });

        it("should revert setting min update repeat time when 0 seconds is provided", async () => {
            const res = assetManagerController.setMinUpdateRepeatTimeSeconds([assetManager.address], 0, { from: governance });
            const timelock_info = waitForTimelock(res, assetManagerController, updateExecutor);
            await expectRevert(timelock_info, "cannot be zero");
        });

        it("should set min update repeat time", async () => {
            const res = await assetManagerController.setMinUpdateRepeatTimeSeconds([assetManager.address], toBN(DAYS), { from: governance });
            const timelock_info = await waitForTimelock(res, assetManagerController, updateExecutor);
            await expectEvent.inTransaction(timelock_info.tx, assetManager, "SettingChanged", { name: "minUpdateRepeatTimeSeconds", value: toBN(DAYS) });
        });

        it("should revert setting min underlying backing bips if value is 0", async () => {
            let minUnderlyingBackingBIPS_zero = toBIPS(0);
            const res = assetManagerController.setMinUnderlyingBackingBips([assetManager.address], minUnderlyingBackingBIPS_zero, { from: governance });
            const timelock_info = waitForTimelock(res, assetManagerController, updateExecutor);
            await expectRevert(timelock_info, "cannot be zero");
        });

        it("should revert setting min underlying backing bips if value is above 1", async () => {
            let minUnderlyingBackingBIPS_zero = toBIPS("110%");
            const res = assetManagerController.setMinUnderlyingBackingBips([assetManager.address], minUnderlyingBackingBIPS_zero, { from: governance });
            const timelock_info = waitForTimelock(res, assetManagerController, updateExecutor);
            await expectRevert(timelock_info, "must be below 1");
        });

        it("should revert setting min underlying backing bips if decrease is too big", async () => {
            const currentSettings = await assetManager.getSettings();
            let minUnderlyingBackingBIPS_decreaseTooBig = toBN(currentSettings.minUnderlyingBackingBIPS).divn(3);
            const res = assetManagerController.setMinUnderlyingBackingBips([assetManager.address], minUnderlyingBackingBIPS_decreaseTooBig, { from: governance });
            const timelock_info = waitForTimelock(res, assetManagerController, updateExecutor);
            await expectRevert(timelock_info, "decrease too big");
        });

        it("should revert setting min underlying backing bips if increase is too big", async () => {
            //First we need to lower the setting to 30% so we can multiply by 3 and still be below 100%
            const res_prev1 = assetManagerController.setMinUnderlyingBackingBips([assetManager.address], toBIPS("50%"), { from: governance });
            await waitForTimelock(res_prev1, assetManagerController, updateExecutor);
            await deterministicTimeIncrease(WEEKS);

            const res_prev2 = assetManagerController.setMinUnderlyingBackingBips([assetManager.address], toBIPS("30%"), { from: governance });
            await waitForTimelock(res_prev2, assetManagerController, updateExecutor);
            await deterministicTimeIncrease(WEEKS);

            const currentSettings = await assetManager.getSettings();
            let minUnderlyingBackingBIPS_increaseTooBig = toBN(currentSettings.minUnderlyingBackingBIPS).muln(3);
            const res = assetManagerController.setMinUnderlyingBackingBips([assetManager.address], minUnderlyingBackingBIPS_increaseTooBig, { from: governance });
            const timelock_info = waitForTimelock(res, assetManagerController, updateExecutor);
            await expectRevert(timelock_info, "increase too big");
        });

        it("should set min underlying backing bips", async () => {
            const currentSettings = await assetManager.getSettings();
            let minUnderlyingBackingBIPS_new = toBN(currentSettings.minUnderlyingBackingBIPS).divn(2);
            const res = assetManagerController.setMinUnderlyingBackingBips([assetManager.address], minUnderlyingBackingBIPS_new, { from: governance });
            const timelock_info = await waitForTimelock(res, assetManagerController, updateExecutor);
            await expectEvent.inTransaction(timelock_info.tx, assetManager, "SettingChanged", { name: "minUnderlyingBackingBIPS", value: minUnderlyingBackingBIPS_new });
        });

        // cancel collateral reservation after seconds
        it("should set cancel collateral reservation after seconds", async () => {
            const currentSettings = await assetManager.getSettings();
            let cancelCollateralReservationAfterSec_new = toBN(currentSettings.cancelCollateralReservationAfterSeconds).muln(2);
            let res = await assetManagerController.setCancelCollateralReservationAfterSeconds([assetManager.address], cancelCollateralReservationAfterSec_new, { from: governance });
            await expectEvent.inTransaction(res.tx, assetManager, "SettingChanged", { name: "cancelCollateralReservationAfterSeconds", value: toBN(cancelCollateralReservationAfterSec_new) });
        });

        it("should not set cancel collateral reservation after seconds if not from governance", async () => {
            const currentSettings = await assetManager.getSettings();
            let cancelCollateralReservationAfterSec_new = toBN(currentSettings.cancelCollateralReservationAfterSeconds).muln(2);
            let res = assetManagerController.setCancelCollateralReservationAfterSeconds([assetManager.address], cancelCollateralReservationAfterSec_new, { from: accounts[12] });
            await expectRevert(res, "only governance");
        });

        it("should not set cancel collateral reservation after seconds if increase is too big", async () => {
            const currentSettings = await assetManager.getSettings();
            let cancelCollateralReservationAfterSec_new = toBN(currentSettings.cancelCollateralReservationAfterSeconds).muln(5).addn(MINUTES);
            let res = assetManagerController.setCancelCollateralReservationAfterSeconds([assetManager.address], cancelCollateralReservationAfterSec_new, { from: governance });
            await expectRevert(res, "increase too big");
        });

        it("should not set cancel collateral reservation after seconds if decrease is too big", async () => {
            const currentSettings = await assetManager.getSettings();
            let cancelCollateralReservationAfterSec_new = toBN(currentSettings.cancelCollateralReservationAfterSeconds).divn(5);
            let res = assetManagerController.setCancelCollateralReservationAfterSeconds([assetManager.address], cancelCollateralReservationAfterSec_new, { from: governance });
            await expectRevert(res, "decrease too big");
        });

        it("should not set cancel collateral reservation after seconds if value is 0", async () => {
            let cancelCollateralReservationAfterSec_zero = toBN(0);
            let res = assetManagerController.setCancelCollateralReservationAfterSeconds([assetManager.address], cancelCollateralReservationAfterSec_zero, { from: governance });
            await expectRevert(res, "cannot be zero");
        });

        // reject or cancel collateral reservation return factor BIPS
        it("should set reject or cancel collateral reservation return factor BIPS", async () => {
            const currentSettings = await assetManager.getSettings();
            let rejectOrCancelCollateralReservationReturnFactorBIPS_new = toBN(currentSettings.rejectOrCancelCollateralReservationReturnFactorBIPS).divn(2);
            let res = await assetManagerController.setRejectOrCancelCollateralReservationReturnFactorBIPS([assetManager.address], rejectOrCancelCollateralReservationReturnFactorBIPS_new, { from: governance });
            await expectEvent.inTransaction(res.tx, assetManager, "SettingChanged", { name: "rejectOrCancelCollateralReservationReturnFactorBIPS", value: toBN(rejectOrCancelCollateralReservationReturnFactorBIPS_new) });
        });

        it("should not set reject or cancel collateral reservation return factor BIPS if not from governance", async () => {
            const currentSettings = await assetManager.getSettings();
            let rejectOrCancelCollateralReservationReturnFactorBIPS_new = toBN(currentSettings.rejectOrCancelCollateralReservationReturnFactorBIPS).divn(2);
            let res = assetManagerController.setRejectOrCancelCollateralReservationReturnFactorBIPS([assetManager.address], rejectOrCancelCollateralReservationReturnFactorBIPS_new, { from: accounts[12] });
            await expectRevert(res, "only governance");
        });

        it("should not set reject or cancel collateral reservation return factor BIPS if increase is too big", async () => {
            //First we need to lower the setting to 30% so we can multiply by 3 and still be below 100%
            const res_prev1 = assetManagerController.setRejectOrCancelCollateralReservationReturnFactorBIPS([assetManager.address], toBIPS("50%"), { from: governance });
            await waitForTimelock(res_prev1, assetManagerController, updateExecutor);
            await deterministicTimeIncrease(WEEKS);

            const res_prev2 = assetManagerController.setRejectOrCancelCollateralReservationReturnFactorBIPS([assetManager.address], toBIPS("30%"), { from: governance });
            await waitForTimelock(res_prev2, assetManagerController, updateExecutor);
            await deterministicTimeIncrease(WEEKS);

            const currentSettings = await assetManager.getSettings();
            let rejectOrCancelCollateralReservationReturnFactorBIPS_new = toBN(currentSettings.rejectOrCancelCollateralReservationReturnFactorBIPS).muln(3);
            let res = assetManagerController.setRejectOrCancelCollateralReservationReturnFactorBIPS([assetManager.address], rejectOrCancelCollateralReservationReturnFactorBIPS_new, { from: governance });
            await expectRevert(res, "increase too big");
        });

        it("should not set reject or cancel collateral reservation return factor BIPS if decrease is too big", async () => {
            const currentSettings = await assetManager.getSettings();
            let rejectOrCancelCollateralReservationReturnFactorBIPS_new = toBN(currentSettings.rejectOrCancelCollateralReservationReturnFactorBIPS).divn(5);
            let res = assetManagerController.setRejectOrCancelCollateralReservationReturnFactorBIPS([assetManager.address], rejectOrCancelCollateralReservationReturnFactorBIPS_new, { from: governance });
            await expectRevert(res, "decrease too big");
        });

        // reject redemption request window
        it("should set reject redemption request window seconds", async () => {
            const currentSettings = await assetManager.getSettings();
            let rejectRedemptionRequestWindowSeconds_new = toBN(currentSettings.rejectRedemptionRequestWindowSeconds).muln(2);
            let res = await assetManagerController.setRejectRedemptionRequestWindowSeconds([assetManager.address], rejectRedemptionRequestWindowSeconds_new, { from: governance });
            await expectEvent.inTransaction(res.tx, assetManager, "SettingChanged", { name: "rejectRedemptionRequestWindowSeconds", value: toBN(rejectRedemptionRequestWindowSeconds_new) });
        });

        it("should not set reject redemption request window seconds if not from governance", async () => {
            const currentSettings = await assetManager.getSettings();
            let rejectRedemptionRequestWindowSeconds_new = toBN(currentSettings.rejectRedemptionRequestWindowSeconds).muln(2);
            let res = assetManagerController.setRejectRedemptionRequestWindowSeconds([assetManager.address], rejectRedemptionRequestWindowSeconds_new, { from: accounts[12] });
            await expectRevert(res, "only governance");
        });

        it("should not set reject redemption request window seconds if increase is too big", async () => {
            const currentSettings = await assetManager.getSettings();
            let rejectRedemptionRequestWindowSeconds_new = toBN(currentSettings.rejectRedemptionRequestWindowSeconds).muln(5).addn(MINUTES);
            let res = assetManagerController.setRejectRedemptionRequestWindowSeconds([assetManager.address], rejectRedemptionRequestWindowSeconds_new, { from: governance });
            await expectRevert(res, "increase too big");
        });

        it("should not set reject redemption request windows seconds if decrease is too big", async () => {
            const currentSettings = await assetManager.getSettings();
            let rejectRedemptionRequestWindowSeconds_new = toBN(currentSettings.rejectRedemptionRequestWindowSeconds).divn(5);
            let res = assetManagerController.setRejectRedemptionRequestWindowSeconds([assetManager.address], rejectRedemptionRequestWindowSeconds_new, { from: governance });
            await expectRevert(res, "decrease too big");
        });

        it("should not set reject redemption request window seconds if value is 0", async () => {
            let rejectRedemptionRequestWindowSeconds_new = toBN(0);
            let res = assetManagerController.setRejectRedemptionRequestWindowSeconds([assetManager.address], rejectRedemptionRequestWindowSeconds_new, { from: governance });
            await expectRevert(res, "cannot be zero");
        });

        // take over redemption request window
        it("should set take over redemption request window seconds", async () => {
            const currentSettings = await assetManager.getSettings();
            let takeOverRedemptionRequestWindowSeconds_new = toBN(currentSettings.takeOverRedemptionRequestWindowSeconds).muln(2);
            let res = await assetManagerController.setTakeOverRedemptionRequestWindowSeconds([assetManager.address], takeOverRedemptionRequestWindowSeconds_new, { from: governance });
            await expectEvent.inTransaction(res.tx, assetManager, "SettingChanged", { name: "takeOverRedemptionRequestWindowSeconds", value: toBN(takeOverRedemptionRequestWindowSeconds_new) });
        });

        it("should not set take over redemption request window seconds if not from governance", async () => {
            const currentSettings = await assetManager.getSettings();
            let takeOverRedemptionRequestWindowSeconds_new = toBN(currentSettings.takeOverRedemptionRequestWindowSeconds).muln(2);
            let res = assetManagerController.setTakeOverRedemptionRequestWindowSeconds([assetManager.address], takeOverRedemptionRequestWindowSeconds_new, { from: accounts[12] });
            await expectRevert(res, "only governance");
        });

        it("should not set take over redemption request window seconds if increase is too big", async () => {
            const currentSettings = await assetManager.getSettings();
            let takeOverRedemptionRequestWindowSeconds_new = toBN(currentSettings.takeOverRedemptionRequestWindowSeconds).muln(5).addn(MINUTES);
            let res = assetManagerController.setTakeOverRedemptionRequestWindowSeconds([assetManager.address], takeOverRedemptionRequestWindowSeconds_new, { from: governance });
            await expectRevert(res, "increase too big");
        });

        it("should not set take over redemption request windows seconds if decrease is too big", async () => {
            const currentSettings = await assetManager.getSettings();
            let takeOverRedemptionRequestWindowSeconds_new = toBN(currentSettings.takeOverRedemptionRequestWindowSeconds).divn(5);
            let res = assetManagerController.setTakeOverRedemptionRequestWindowSeconds([assetManager.address], takeOverRedemptionRequestWindowSeconds_new, { from: governance });
            await expectRevert(res, "decrease too big");
        });

        it("should not set take over redemption request window seconds if value is 0", async () => {
            let takeOverRedemptionRequestWindowSeconds_new = toBN(0);
            let res = assetManagerController.setTakeOverRedemptionRequestWindowSeconds([assetManager.address], takeOverRedemptionRequestWindowSeconds_new, { from: governance });
            await expectRevert(res, "cannot be zero");
        });

        // rejected redemption default factor bips
        it("should set rejected redemption default factor bips", async () => {
            const currentSettings = await assetManager.getSettings();
            let rejectedRedemptionDefaultFactorPoolBIPS_new = toBN(currentSettings.rejectedRedemptionDefaultFactorPoolBIPS).muln(11000).divn(10000);
            let rejectedRedemptionDefaultFactorVaultCollateralBIPS_new = toBN(currentSettings.rejectedRedemptionDefaultFactorVaultCollateralBIPS).muln(10900).divn(10000);
            let res = await assetManagerController.setRejectedRedemptionDefaultFactorBips([assetManager.address], rejectedRedemptionDefaultFactorVaultCollateralBIPS_new, rejectedRedemptionDefaultFactorPoolBIPS_new, { from: governance });
            await expectEvent.inTransaction(res.tx, assetManager, "SettingChanged", { name: "rejectedRedemptionDefaultFactorVaultCollateralBIPS", value: toBN(rejectedRedemptionDefaultFactorVaultCollateralBIPS_new) });
            await expectEvent.inTransaction(res.tx, assetManager, "SettingChanged", { name: "rejectedRedemptionDefaultFactorPoolBIPS", value: toBN(rejectedRedemptionDefaultFactorPoolBIPS_new) });
        });

        it("should not set rejected redemption default factor bips if not from governance", async () => {
            const currentSettings = await assetManager.getSettings();
            let rejectedRedemptionDefaultFactorPoolBIPS_new = toBN(currentSettings.rejectedRedemptionDefaultFactorPoolBIPS).muln(11000).divn(10000);
            let rejectedRedemptionDefaultFactorVaultCollateralBIPS_new = toBN(currentSettings.rejectedRedemptionDefaultFactorVaultCollateralBIPS).muln(10900).divn(10000);
            let res = assetManagerController.setRejectedRedemptionDefaultFactorBips([assetManager.address], rejectedRedemptionDefaultFactorVaultCollateralBIPS_new, rejectedRedemptionDefaultFactorPoolBIPS_new, { from: accounts[12] });
            await expectRevert(res, "only governance");
        });

        it("should not set rejected redemption default factor bips if increase of vault collateral BIPS is too big", async () => {
            const currentSettings = await assetManager.getSettings();
            let rejectedRedemptionDefaultFactorPoolBIPS_new = toBN(currentSettings.rejectedRedemptionDefaultFactorPoolBIPS).muln(5);
            let res = assetManagerController.setRejectedRedemptionDefaultFactorBips([assetManager.address], currentSettings.rejectedRedemptionDefaultFactorVaultCollateralBIPS, rejectedRedemptionDefaultFactorPoolBIPS_new, { from: governance });
            await expectRevert(res, "fee increase too big");
        });

        it("should not set rejected redemption default factor bips if increase of factor pool BIPS is too big", async () => {
            const currentSettings = await assetManager.getSettings();
            let rejectedRedemptionDefaultFactorVaultCollateralBIPS_new = toBN(currentSettings.rejectedRedemptionDefaultFactorVaultCollateralBIPS).muln(13000).divn(10000);
            let res = assetManagerController.setRejectedRedemptionDefaultFactorBips([assetManager.address], rejectedRedemptionDefaultFactorVaultCollateralBIPS_new, currentSettings.rejectedRedemptionDefaultFactorPoolBIPS, { from: governance });
            await expectRevert(res, "fee increase too big");
        });

        it("should not set rejected redemption default factor bips if decrease of vault collateral BIPS is too big", async () => {
            const currentSettings = await assetManager.getSettings();
            let rejectedRedemptionDefaultFactorPoolBIPS_new = toBN(currentSettings.rejectedRedemptionDefaultFactorPoolBIPS).muln(8319).divn(10000);
            console.log(currentSettings.rejectedRedemptionDefaultFactorPoolBIPS)
            let res = assetManagerController.setRejectedRedemptionDefaultFactorBips([assetManager.address], currentSettings.rejectedRedemptionDefaultFactorVaultCollateralBIPS, rejectedRedemptionDefaultFactorPoolBIPS_new, { from: governance });
            await expectRevert(res, "fee decrease too big");
        });

        it("should not set rejected redemption default factor bips if decrease of factor pool BIPS is too big", async () => {
            const currentSettings = await assetManager.getSettings();
            let rejectedRedemptionDefaultFactorVaultCollateralBIPS_new = toBN(currentSettings.rejectedRedemptionDefaultFactorVaultCollateralBIPS).muln(8319).divn(10000);
            console.log(currentSettings.rejectedRedemptionDefaultFactorPoolBIPS.toString(), rejectedRedemptionDefaultFactorVaultCollateralBIPS_new.toString())
            let res = assetManagerController.setRejectedRedemptionDefaultFactorBips([assetManager.address], rejectedRedemptionDefaultFactorVaultCollateralBIPS_new, toBN(currentSettings.rejectedRedemptionDefaultFactorPoolBIPS).muln(3), { from: governance });
            await expectRevert(res, "fee decrease too big");
        });

        it("should not set rejected redemption default factor bips if bips value too low", async () => {
            let rejectedRedemptionDefaultFactorPoolBIPS_new = 5000;
            let rejectedRedemptionDefaultFactorVaultCollateralBIPS_new = 5000;
            let res = assetManagerController.setRejectedRedemptionDefaultFactorBips([assetManager.address], rejectedRedemptionDefaultFactorVaultCollateralBIPS_new, rejectedRedemptionDefaultFactorPoolBIPS_new, { from: governance });
            await expectRevert(res, "bips value too low");
        });

        it("should set redemption payment extension seconds", async () => {
            const redemptionPaymentExtensionSeconds = await assetManager.redemptionPaymentExtensionSeconds();
            let redemptionPaymentExtensionSeconds_new = redemptionPaymentExtensionSeconds.muln(2);
            let res = await assetManagerController.setRedemptionPaymentExtensionSeconds([assetManager.address], redemptionPaymentExtensionSeconds_new, { from: governance });
            await expectEvent.inTransaction(res.tx, assetManager, "SettingChanged", { name: "redemptionPaymentExtensionSeconds", value: toBN(redemptionPaymentExtensionSeconds_new) });
        });

        it("should not set redemption payment extension seconds if not from governance", async () => {
            const redemptionPaymentExtensionSeconds = await assetManager.redemptionPaymentExtensionSeconds();
            let redemptionPaymentExtensionSeconds_new = redemptionPaymentExtensionSeconds.muln(2);
            let res = assetManagerController.setRedemptionPaymentExtensionSeconds([assetManager.address], redemptionPaymentExtensionSeconds_new, { from: accounts[12] });
            await expectRevert(res, "only governance");
        });

        it("should set transfer fee millionths with schedule", async () => {
            const transferFeeMillionths = await assetManager.transferFeeMillionths();
            let transferFeeMillionths_new = transferFeeMillionths.muln(2);
            const ts = await latestBlockTimestamp();
            let res = await assetManagerController.setTransferFeeMillionths([assetManager.address], transferFeeMillionths_new, ts + 3600, { from: governance });
            await expectEvent.inTransaction(res.tx, assetManager, "TransferFeeChangeScheduled", { nextTransferFeeMillionths: String(transferFeeMillionths_new), scheduledAt: String(ts + 3600) });
            // should not take effect immediately
            assertWeb3Equal(await assetManager.transferFeeMillionths(), transferFeeMillionths);
            await deterministicTimeIncrease(3600);
            assertWeb3Equal(await assetManager.transferFeeMillionths(), transferFeeMillionths_new);
        });

        it("should not set transfer fee millionths if not from governance", async () => {
            await expectRevert(assetManagerController.setTransferFeeMillionths([assetManager.address], 1000, 0, { from: accounts[12] }), "only governance");
        });

        // emergency pause

        // reset
        it("should reset emergency pause total duration", async () => {
            await assetManagerController.resetEmergencyPauseTotalDuration([assetManager.address], { from: governance });
        });

        it("only governance can reset emergency pause total duration", async () => {
            await expectRevert(assetManagerController.resetEmergencyPauseTotalDuration([assetManager.address]), "only governance");
        });

        // emergency pause sender
        it("can add and remove emergency pause sender", async () => {
            const sender = accounts[80];
            await expectRevert(assetManagerController.emergencyPause([assetManager.address], 10, { from: sender }), "only governance or emergency pause senders");
            // add sender
            await assetManagerController.addEmergencyPauseSender(sender, { from: governance });
            await assetManagerController.emergencyPause([assetManager.address], 10, { from: sender });
            assert.isTrue(await assetManager.emergencyPaused());
            await deterministicTimeIncrease(20);
            assert.isFalse(await assetManager.emergencyPaused());
            // remove sender
            await assetManagerController.removeEmergencyPauseSender(sender, { from: governance });
            await expectRevert(assetManagerController.emergencyPause([assetManager.address], 10, { from: sender }), "only governance or emergency pause senders");
        });

        it("governance set emergency pause", async () => {
            await assetManagerController.emergencyPause([assetManager.address], 10, { from: governance });
            assert.isTrue(await assetManager.emergencyPaused());
        });

        it("only governance can add emergency pause sender", async () => {
            await expectRevert(assetManagerController.addEmergencyPauseSender(accounts[80], { from: accounts[1] }), "only governance");
        });

        it("only governance can remove emergency pause sender", async () => {
            await expectRevert(assetManagerController.removeEmergencyPauseSender(accounts[80], { from: accounts[1] }), "only governance");
        });

        it("governance sets emergency pause transfer", async () => {
            await assetManagerController.emergencyPauseTransfers([assetManager.address], 10, { from: governance });
            assert.isTrue(await assetManager.transfersEmergencyPaused());
        });

        it("only governance or emergency pause senders can set emergency pause transfer", async () => {
            await expectRevert(assetManagerController.emergencyPauseTransfers([assetManager.address], 10, { from: accounts[80] }), "only governance or emergency pause senders");
        });

        // max emergency pause duration seconds
        it("should set max emergency pause duration seconds", async () => {
            const currentSettings = await assetManager.getSettings();
            let maxEmergencyPauseDurationSeconds_new = toBN(currentSettings.maxEmergencyPauseDurationSeconds).muln(2);
            let resT = await assetManagerController.setMaxEmergencyPauseDurationSeconds([assetManager.address], maxEmergencyPauseDurationSeconds_new, { from: governance });
            let res = await waitForTimelock(resT, assetManagerController, updateExecutor);
            await expectEvent.inTransaction(res.tx, assetManager, "SettingChanged", { name: "maxEmergencyPauseDurationSeconds", value: toBN(maxEmergencyPauseDurationSeconds_new) });
        });

        it("should not set max emergency pause duration seconds if not from governance", async () => {
            const currentSettings = await assetManager.getSettings();
            let maxEmergencyPauseDurationSeconds_new = toBN(currentSettings.maxEmergencyPauseDurationSeconds).muln(2);
            let res = assetManagerController.setMaxEmergencyPauseDurationSeconds([assetManager.address], maxEmergencyPauseDurationSeconds_new, { from: accounts[12] });
            await expectRevert(res, "only governance");
        });

        it("should not set max emergency pause duration seconds if increase is too big", async () => {
            const currentSettings = await assetManager.getSettings();
            let maxEmergencyPauseDurationSeconds_new = toBN(currentSettings.maxEmergencyPauseDurationSeconds).muln(5).addn(2 * MINUTES);
            let resT = assetManagerController.setMaxEmergencyPauseDurationSeconds([assetManager.address], maxEmergencyPauseDurationSeconds_new, { from: governance });
            let res = waitForTimelock(resT, assetManagerController, updateExecutor);
            await expectRevert(res, "increase too big");
        });

        it("should not set max emergency pause duration seconds if decrease is too big", async () => {
            const currentSettings = await assetManager.getSettings();
            let maxEmergencyPauseDurationSeconds_new = toBN(currentSettings.maxEmergencyPauseDurationSeconds).divn(5);
            let resT = assetManagerController.setMaxEmergencyPauseDurationSeconds([assetManager.address], maxEmergencyPauseDurationSeconds_new, { from: governance });
            let res = waitForTimelock(resT, assetManagerController, updateExecutor);
            await expectRevert(res, "decrease too big");
        });

        // emergency pause duration reset after seconds
        it("should set emergency pause duration reset after seconds", async () => {
            const currentSettings = await assetManager.getSettings();
            let emergencyPauseDurationResetAfterSeconds_new = toBN(currentSettings.emergencyPauseDurationResetAfterSeconds).muln(2);
            let resT = await assetManagerController.setEmergencyPauseDurationResetAfterSeconds([assetManager.address], emergencyPauseDurationResetAfterSeconds_new, { from: governance });
            let res = await waitForTimelock(resT, assetManagerController, updateExecutor);
            await expectEvent.inTransaction(res.tx, assetManager, "SettingChanged", { name: "emergencyPauseDurationResetAfterSeconds", value: toBN(emergencyPauseDurationResetAfterSeconds_new) });
        });

        it("should not emergency pause duration reset after seconds seconds if not from governance", async () => {
            const currentSettings = await assetManager.getSettings();
            let emergencyPauseDurationResetAfterSeconds_new = toBN(currentSettings.emergencyPauseDurationResetAfterSeconds).muln(2);
            let res = assetManagerController.setEmergencyPauseDurationResetAfterSeconds([assetManager.address], emergencyPauseDurationResetAfterSeconds_new, { from: accounts[12] });
            await expectRevert(res, "only governance");
        });

        it("should not set emergency pause duration reset after seconds if increase is too big", async () => {
            const currentSettings = await assetManager.getSettings();
            let emergencyPauseDurationResetAfterSeconds_new = toBN(currentSettings.emergencyPauseDurationResetAfterSeconds).muln(5).addn(2 * HOURS);
            let resT = assetManagerController.setEmergencyPauseDurationResetAfterSeconds([assetManager.address], emergencyPauseDurationResetAfterSeconds_new, { from: governance });
            let res = waitForTimelock(resT, assetManagerController, updateExecutor);
            await expectRevert(res, "increase too big");
        });

        it("should not set emergency pause duration reset after seconds if decrease is too big", async () => {
            const currentSettings = await assetManager.getSettings();
            let emergencyPauseDurationResetAfterSeconds_new = toBN(currentSettings.emergencyPauseDurationResetAfterSeconds).divn(5);
            let resT = assetManagerController.setEmergencyPauseDurationResetAfterSeconds([assetManager.address], emergencyPauseDurationResetAfterSeconds_new, { from: governance });
            let res = waitForTimelock(resT, assetManagerController, updateExecutor);
            await expectRevert(res, "decrease too big");
        });

        // collateral tokens

        it("should add Collateral token", async () => {
            const newToken = {
                ...collaterals[0],
                token: accounts[82],
                ftsoSymbol: "TOK",
                minCollateralRatioBIPS: "20000",
                ccbMinCollateralRatioBIPS: "18000",
                safetyMinCollateralRatioBIPS: "21000",
                collateralClass: 2,
            };
            await assetManagerController.addCollateralType([assetManager.address], newToken, { from: governance });
            const getCollateral = await assetManager.getCollateralType(newToken.collateralClass, newToken.token);
            assertWeb3Equal(getCollateral.token, accounts[82]);
        });

        it("should revert adding Collateral token when address 0", async () => {
            const newToken = {
                ...collaterals[0],
                token: ZERO_ADDRESS,
                ftsoSymbol: "TOK",
                minCollateralRatioBIPS: "20000",
                ccbMinCollateralRatioBIPS: "18000",
                safetyMinCollateralRatioBIPS: "21000",
                collateralClass: 2,
            };
            const res = assetManagerController.addCollateralType([assetManager.address], newToken, { from: governance });
            await expectRevert(res, "token zero");
        });

        it("should revert adding Collateral token when class is wrong", async () => {
            const newToken = {
                ...collaterals[0],
                token: ZERO_ADDRESS,
                ftsoSymbol: "TOK",
                minCollateralRatioBIPS: "20000",
                ccbMinCollateralRatioBIPS: "18000",
                safetyMinCollateralRatioBIPS: "21000",
            };
            const res = assetManagerController.addCollateralType([assetManager.address], newToken, { from: governance });
            await expectRevert(res, "not a vault collateral");
        });

        it("should revert adding Collateral token when token exists", async () => {
            const newToken = {
                ...collaterals[0],
                token: accounts[82],
                ftsoSymbol: "TOK",
                minCollateralRatioBIPS: "20000",
                ccbMinCollateralRatioBIPS: "18000",
                safetyMinCollateralRatioBIPS: "21000",
                collateralClass: 2,
            };
            const copyToken = {
                ...collaterals[0],
                token: accounts[82],
                ftsoSymbol: "TOK",
                minCollateralRatioBIPS: "20000",
                ccbMinCollateralRatioBIPS: "18000",
                safetyMinCollateralRatioBIPS: "21000",
                collateralClass: 2,
            };
            await assetManagerController.addCollateralType([assetManager.address], newToken, { from: governance });
            const res = assetManagerController.addCollateralType([assetManager.address], copyToken, { from: governance });
            await expectRevert(res, "token already exists");
        });

        it("should revert adding Collateral token when collateral ratios are invalid", async () => {
            const newToken_invalidCCBRatio = {
                ...collaterals[0],
                token: accounts[82],
                ftsoSymbol: "TOK",
                minCollateralRatioBIPS: "20000",
                ccbMinCollateralRatioBIPS: "180",
                safetyMinCollateralRatioBIPS: "21000",
                collateralClass: 2,
            };
            const res1 = assetManagerController.addCollateralType([assetManager.address], newToken_invalidCCBRatio, { from: governance });
            await expectRevert(res1, "invalid collateral ratios");

            const newToken_invalidMinColRatio = {
                ...collaterals[0],
                token: accounts[81],
                ftsoSymbol: "TOK",
                minCollateralRatioBIPS: "17000",
                ccbMinCollateralRatioBIPS: "18000",
                safetyMinCollateralRatioBIPS: "21000",
                collateralClass: 2,
            };
            const res2 = assetManagerController.addCollateralType([assetManager.address], newToken_invalidMinColRatio, { from: governance });
            await expectRevert(res2, "invalid collateral ratios");

            const newToken_invalidSafetyMinColRatio = {
                ...collaterals[0],
                token: accounts[80],
                ftsoSymbol: "TOK",
                minCollateralRatioBIPS: "20000",
                ccbMinCollateralRatioBIPS: "18000",
                safetyMinCollateralRatioBIPS: "19000",
                collateralClass: 2,
            };
            const res3 = assetManagerController.addCollateralType([assetManager.address], newToken_invalidSafetyMinColRatio, { from: governance });
            await expectRevert(res3, "invalid collateral ratios");
        });

        it("should revert deprecating token", async () => {
            const currentSettings = await assetManager.getSettings();
            const invalidToken = {
                ...collaterals[0],
                token: accounts[81],
                ftsoSymbol: "TOK",
                minCollateralRatioBIPS: "20000",
                ccbMinCollateralRatioBIPS: "18000",
                safetyMinCollateralRatioBIPS: "21000",
                collateralClass: 2,
            };

            const newToken = {
                ...collaterals[0],
                token: accounts[82],
                ftsoSymbol: "TOK",
                minCollateralRatioBIPS: "20000",
                ccbMinCollateralRatioBIPS: "18000",
                safetyMinCollateralRatioBIPS: "21000",
                collateralClass: 2,
            };
            await assetManagerController.addCollateralType([assetManager.address], newToken, { from: governance });
            await assetManagerController.addCollateralType([assetManager.address], invalidToken, { from: governance });
            await assetManagerController.deprecateCollateralType([assetManager.address],2, invalidToken.token,currentSettings.tokenInvalidationTimeMinSeconds ,{ from: governance });
            await deterministicTimeIncrease(WEEKS);
            const res = assetManagerController.deprecateCollateralType([assetManager.address],2, invalidToken.token,currentSettings.tokenInvalidationTimeMinSeconds ,{ from: governance });
            await expectRevert(res, "token not valid");

            const res2 = assetManagerController.deprecateCollateralType([assetManager.address],2, newToken.token,toBN(currentSettings.tokenInvalidationTimeMinSeconds).subn(1) ,{ from: governance });
            await expectRevert(res2, "deprecation time to short");
        });
    });

    describe("proxy upgrade", async () => {
        const TestUUPSProxyImpl = artifacts.require("TestUUPSProxyImpl");
        let newImplementation: TestUUPSProxyImplInstance;

        beforeEach(async () => {
            newImplementation = await TestUUPSProxyImpl.new();
        });

        it("should upgrade", async () => {
            const mockProxy = await TestUUPSProxyImpl.at(assetManagerController.address);
            await expectRevert.unspecified(mockProxy.testResult());
            const res = await assetManagerController.upgradeTo(newImplementation.address, { from: governance });
            await waitForTimelock(res, assetManagerController, updateExecutor);
            const testResult = await mockProxy.testResult();
            assert.equal(testResult, "test proxy");
        });

        it("should upgrade and call", async () => {
            const mockProxy = await TestUUPSProxyImpl.at(assetManagerController.address);
            await expectRevert.unspecified(mockProxy.testResult());
            const calldata = abiEncodeCall(mockProxy, mp => mp.initialize("initialized test proxy"));
            const res = await assetManagerController.upgradeToAndCall(newImplementation.address, calldata, { from: governance });
            await waitForTimelock(res, assetManagerController, updateExecutor);
            const testResult = await mockProxy.testResult();
            assert.equal(testResult, "initialized test proxy");
        });

        it("should be able to revert upgrade", async () => {
            async function readAddressAt(address: string, index: string) {
                const b32Addr = await getStorageAt(address, index);
                const addr = web3.utils.padLeft(web3.utils.toHex(web3.utils.toBN(b32Addr)), 40);
                return web3.utils.toChecksumAddress(addr);
            }
            const originalImplAddr = await readAddressAt(assetManagerController.address, "0x360894a13ba1a3210667c828492db98dca3e2076cc3735a920a3ca505d382bbc");
            const mockProxy = await TestUUPSProxyImpl.at(assetManagerController.address);
            await expectRevert.unspecified(mockProxy.testResult());
            // upgrade
            const res = await assetManagerController.upgradeTo(newImplementation.address, { from: governance });
            await waitForTimelock(res, assetManagerController, updateExecutor);
            const testResult = await mockProxy.testResult();
            assert.equal(testResult, "test proxy");
            await expectRevert.unspecified(assetManagerController.getAssetManagers());
            // upgrade back
            const res2 = await assetManagerController.upgradeTo(originalImplAddr, { from: governance });
            await waitForTimelock(res2, assetManagerController, updateExecutor);
            await expectRevert.unspecified(mockProxy.testResult());
            const assetManagers = await assetManagerController.getAssetManagers();
            assert.equal(assetManagers.length, 1);
        });

        it("should not upgrade to a contract that is not UUPS proxy implementation", async () => {
            const res = await assetManagerController.upgradeTo(wNat.address, { from: governance });
            await expectRevert(waitForTimelock(res, assetManagerController, updateExecutor), "ERC1967Upgrade: new implementation is not UUPS");
        });

        it("should wait for timelock on upgrade", async () => {
            const res = await assetManagerController.upgradeTo(newImplementation.address, { from: governance });
            expectEvent(res, "GovernanceCallTimelocked");
        });

        it("only governance can upgrade", async () => {
            await expectRevert(assetManagerController.upgradeTo(newImplementation.address), "only governance");
        });
    });

    describe("pause, unpause and terminate", () => {
        it("should pause and terminate only after 30 days", async () => {
            const MINIMUM_PAUSE_BEFORE_STOP = 30 * DAYS;
            assert.isFalse(await assetManager.mintingPaused());
            await assetManagerController.pauseMinting([assetManager.address], { from: governance });
            assert.isTrue(await assetManager.mintingPaused());
            await deterministicTimeIncrease(MINIMUM_PAUSE_BEFORE_STOP / 2);
            await assetManagerController.pauseMinting([assetManager.address], { from: governance });
            assert.isTrue(await assetManager.mintingPaused());
            await expectRevert(assetManagerController.terminate([assetManager.address], { from: governance }), "asset manager not paused enough");
            await deterministicTimeIncrease(MINIMUM_PAUSE_BEFORE_STOP / 2);
            assert.isFalse(await fAsset.terminated());
            assert.isFalse(await assetManager.terminated());
            await assetManagerController.terminate([assetManager.address], { from: governance })
            assert.isTrue(await fAsset.terminated());
            assert.isTrue(await assetManager.terminated());
            await expectRevert(assetManagerController.unpauseMinting([assetManager.address], { from: governance }), "f-asset terminated");
        });

        it("controler shouldn't be able to terminate asset manager that he is not managing", async () => {
            let assetManager2: IIAssetManagerInstance;
            let fAsset2: FAssetInstance;
            [assetManager2, fAsset2] = await newAssetManager(governance, accounts[5], "Wrapped Ether", "FETH", 18, settings, collaterals, "Ether", "ETH", { governanceSettings, updateExecutor });
            //Shouldn't be able to terminate unmanaged asset manager
            await expectRevert(assetManagerController.terminate([assetManager2.address], { from: governance }), "Asset manager not managed");
        });

        it("should unpause if not yet terminated", async () => {
            await assetManagerController.pauseMinting([assetManager.address], { from: governance });
            assert.isTrue(await assetManager.mintingPaused());
            await assetManagerController.unpauseMinting([assetManager.address], { from: governance });
            assert.isFalse(await assetManager.mintingPaused());
        });

        it("should not pause if not called from governance", async () => {
            const promise = assetManagerController.pauseMinting([assetManager.address], { from: accounts[0] });
            await expectRevert(promise, "only governance");
            assert.isFalse(await assetManager.mintingPaused());
        });

        it("should not unpause if not called from governance", async () => {
            await assetManagerController.pauseMinting([assetManager.address], { from: governance });
            assert.isTrue(await assetManager.mintingPaused());
            const promise = assetManagerController.unpauseMinting([assetManager.address], { from: accounts[0] })
            await expectRevert(promise, "only governance");
            assert.isTrue(await assetManager.mintingPaused());
        });

        it("should not terminate if not called from governance", async () => {
            const MINIMUM_PAUSE_BEFORE_STOP = 30 * DAYS;
            assert.isFalse(await assetManager.mintingPaused());
            await assetManagerController.pauseMinting([assetManager.address], { from: governance });
            assert.isTrue(await assetManager.mintingPaused());
            await deterministicTimeIncrease(MINIMUM_PAUSE_BEFORE_STOP);
            const promise = assetManagerController.terminate([assetManager.address], { from: accounts[0] })
            await expectRevert(promise, "only governance");
            assert.isFalse(await fAsset.terminated());
        });

    });

    describe("ERC-165 interface identification", () => {
        it("should properly respond to supportsInterface", async () => {
<<<<<<< HEAD
            const IERC165 = artifacts.require("@openzeppelin/contracts/utils/introspection/IERC165.sol:IERC165" as any) as any as IERC165Contract;
            const IIAddressUpdatable = artifacts.require('@flarenetwork/flare-periphery-contracts/songbird/addressUpdater/interface/IIAddressUpdatable.sol:IIAddressUpdatable'as any) as any as AddressUpdatableContract;
            const iERC165 = await IERC165.at(assetManagerController.address);
            const iiAddressUpdatable = await IIAddressUpdatable.at(addressUpdatableMock.address);
            assert.isTrue(await assetManagerController.supportsInterface(erc165InterfaceId(iERC165.abi)));
            assert.isTrue(await assetManagerController.supportsInterface(erc165InterfaceId(iiAddressUpdatable.abi)));
=======
            const IERC165 = artifacts.require("@openzeppelin/contracts/utils/introspection/IERC165.sol:IERC165" as "IERC165");
            const IIAddressUpdatable = artifacts.require('flare-smart-contracts/contracts/addressUpdater/interface/IIAddressUpdatable.sol:IIAddressUpdatable' as "IIAddressUpdatable");
            const IAddressUpdatable = artifacts.require('IAddressUpdatable');
            const IGoverned = artifacts.require('IGoverned');
            const IUUPSUpgradeable = artifacts.require('IUUPSUpgradeable');
            const IAssetManagerController = artifacts.require('IAssetManagerController');
            const IIAssetManagerController = artifacts.require('IIAssetManagerController');
            assert.isTrue(await assetManagerController.supportsInterface(erc165InterfaceId(IERC165)));
            assert.isTrue(await assetManagerController.supportsInterface(erc165InterfaceId(IIAddressUpdatable)));
            assert.isTrue(await assetManagerController.supportsInterface(erc165InterfaceId(IAddressUpdatable)));
            assert.isTrue(await assetManagerController.supportsInterface(erc165InterfaceId(IGoverned)));
            assert.isTrue(await assetManagerController.supportsInterface(erc165InterfaceId(IAssetManagerController)));
            assert.isTrue(await assetManagerController.supportsInterface(erc165InterfaceId(IIAssetManagerController,
                [IERC165, IAssetManagerController, IAddressUpdatable, IIAddressUpdatable, IGoverned, IUUPSUpgradeable])));
>>>>>>> a85faf8a
            assert.isFalse(await assetManagerController.supportsInterface('0xFFFFFFFF'));  // must not support invalid interface
        });
    });

    describe("branch tests", () => {
        it("random address shouldn't be able to set payment challenge reward", async () => {
            const currentSettings = await assetManager.getSettings();
            let paymentChallengeRewardUSD5_new = toBN(currentSettings.paymentChallengeRewardUSD5).muln(4);
            let paymentChallengeRewardBIPS_new = (toBN(currentSettings.paymentChallengeRewardBIPS).muln(4)).addn(100);

            let res = assetManagerController.setPaymentChallengeReward([assetManager.address], paymentChallengeRewardUSD5_new, paymentChallengeRewardBIPS_new, { from: accounts[12] });
            await expectRevert(res, "only governance");
        });

        it("random address shouldn't be able to set max trusted price age seconds", async () => {
            const currentSettings = await assetManager.getSettings();
            let maxTrustedPriceAgeSeconds_new = toBN(currentSettings.maxTrustedPriceAgeSeconds).addn(20);
            let res = assetManagerController.setMaxTrustedPriceAgeSeconds([assetManager.address], maxTrustedPriceAgeSeconds_new, { from: accounts[12] });
            await expectRevert(res, "only governance");
        });

        it("random address shouldn't be able to set collateral reservation fee bips", async () => {
            const currentSettings = await assetManager.getSettings();
            let collateralReservationFeeBIPS_new = toBN(currentSettings.collateralReservationFeeBIPS).muln(2);
            let res = assetManagerController.setCollateralReservationFeeBips([assetManager.address], collateralReservationFeeBIPS_new, { from: accounts[12] });
            await expectRevert(res, "only governance");
        });

        it("random address shouldn't be able to set redemption fee bips", async () => {
            const currentSettings = await assetManager.getSettings();
            let redemptionFeeBIPS_new = toBN(currentSettings.redemptionFeeBIPS).muln(1);
            let res = assetManagerController.setRedemptionFeeBips([assetManager.address], redemptionFeeBIPS_new, { from: accounts[12] });
            await expectRevert(res, "only governance");
        });

        it("random address shouldn't be able to set redemption default factor bips for agent", async () => {
            const currentSettings = await assetManager.getSettings();
            let redemptionDefaultFactorPoolBIPS = toBN(currentSettings.redemptionDefaultFactorPoolBIPS);
            let redemptionDefaultFactorVaultCollateralBIPS_new = 1_1000;
            let res = assetManagerController.setRedemptionDefaultFactorBips([assetManager.address], redemptionDefaultFactorVaultCollateralBIPS_new, redemptionDefaultFactorPoolBIPS, { from: accounts[12] });
            await expectRevert(res, "only governance");
        });

        it("random address shouldn't be able to set confirmation by others reward NATWei", async () => {
            const currentSettings = await assetManager.getSettings();
            let confirmationByOthersRewardUSD5_new = toBN(currentSettings.confirmationByOthersRewardUSD5).muln(2);
            let res = assetManagerController.setConfirmationByOthersRewardUSD5([assetManager.address], confirmationByOthersRewardUSD5_new, { from: accounts[12] });
            await expectRevert(res, "only governance");
        });

        it("random address shouldn't be able to set max redeemed tickets", async () => {
            const currentSettings = await assetManager.getSettings();
            let maxRedeemedTickets_new = toBN(currentSettings.maxRedeemedTickets).muln(2);
            let res = assetManagerController.setMaxRedeemedTickets([assetManager.address], maxRedeemedTickets_new, { from: accounts[12] });
            await expectRevert(res, "only governance");
        });

        it("random address shouldn't be able to set withdrawal wait", async () => {
            const currentSettings = await assetManager.getSettings();
            let withdrawalWaitMinSeconds_new = toBN(currentSettings.withdrawalWaitMinSeconds).muln(2);
            let res = assetManagerController.setWithdrawalOrDestroyWaitMinSeconds([assetManager.address], withdrawalWaitMinSeconds_new, { from: accounts[12] });
            await expectRevert(res, "only governance");
        });

        it("random address shouldn't be able to set ccb time", async () => {
            const currentSettings = await assetManager.getSettings();
            let ccbTimeSeconds_new = toBN(currentSettings.ccbTimeSeconds).muln(2);
            let res = assetManagerController.setCcbTimeSeconds([assetManager.address], ccbTimeSeconds_new, { from: accounts[12] });
            await expectRevert(res, "only governance");
        });

        it("random address shouldn't be able to set attestation window", async () => {
            let attestationWindowSeconds_new = DAYS;
            let res = assetManagerController.setAttestationWindowSeconds([assetManager.address], attestationWindowSeconds_new, { from: accounts[12] });
            await expectRevert(res, "only governance");
        });

        it("random address shouldn't be able to set average block time in ms", async () => {
            const currentSettings = await assetManager.getSettings();
            let averageBlockTimeMS_new = toBN(currentSettings.averageBlockTimeMS).muln(2);
            let res = assetManagerController.setAverageBlockTimeMS([assetManager.address], averageBlockTimeMS_new, { from: accounts[12] });
            await expectRevert(res, "only governance");
        });

        it("random address shouldn't be able to set announced underlying confirmation delay", async () => {
            let announcedUnderlyingConfirmationMinSeconds_new = 2 * HOURS;
            let res = assetManagerController.setAnnouncedUnderlyingConfirmationMinSeconds([assetManager.address], announcedUnderlyingConfirmationMinSeconds_new, { from: accounts[12] });
            await expectRevert(res, "only governance");
        });

        it("random address shouldn't be able to set minting pool holdings required BIPS", async () => {
            const currentSettings = await assetManager.getSettings();
            let mintingPoolHoldingsRequiredBIPS_new = toBN(currentSettings.mintingPoolHoldingsRequiredBIPS).muln(3).add(toBN(MAX_BIPS));
            const res = assetManagerController.setMintingPoolHoldingsRequiredBIPS([assetManager.address], mintingPoolHoldingsRequiredBIPS_new, { from: accounts[12] });
            await expectRevert(res, "only governance");
        });

        it("random address shouldn't be able to set minting cap AMG", async () => {
            const currentSettings = await assetManager.getSettings();
            let mintingCapAMG_new = toBN(currentSettings.mintingCapAMG).add(toBN(1));
            const res = assetManagerController.setMintingCapAmg([assetManager.address], mintingCapAMG_new, { from: accounts[12] });
            await expectRevert(res, "only governance");
        });

        it("random address shouldn't be able to set agent exit available timelock seconds", async () => {
            let agentExitAvailableTimelockSeconds_new = DAYS;
            const res = assetManagerController.setAgentExitAvailableTimelockSeconds([assetManager.address], agentExitAvailableTimelockSeconds_new, { from: accounts[12] });
            await expectRevert(res, "only governance");
        });

        it("random address shouldn't be able to set agent exit available timelock seconds", async () => {
            let agentFeeChangeTimelockSeconds_new = DAYS;
            const res = assetManagerController.setAgentFeeChangeTimelockSeconds([assetManager.address], agentFeeChangeTimelockSeconds_new, { from: accounts[12] });
            await expectRevert(res, "only governance");
        });

        it("random address shouldn't be able to set agent minting CR change timelock seconds", async () => {
            let agentMintingCRChangeTimelockSeconds_new = DAYS;
            const res = assetManagerController.setAgentMintingCRChangeTimelockSeconds([assetManager.address], agentMintingCRChangeTimelockSeconds_new, { from: accounts[12] });
            await expectRevert(res, "only governance");
        });

        it("random address shouldn't be able to set pool exit and topup change timelock seconds", async () => {
            let poolExitAndTopupChangeTimelockSeconds_new = DAYS;
            const res = assetManagerController.setPoolExitAndTopupChangeTimelockSeconds([assetManager.address], poolExitAndTopupChangeTimelockSeconds_new, { from: accounts[12] });
            await expectRevert(res, "only governance");
        });

        it("random address shouldn't be able to set confirmation by others after seconds", async () => {
            let confirmationByOthersAfterSeconds_new = DAYS;
            const res = assetManagerController.setConfirmationByOthersAfterSeconds([assetManager.address], confirmationByOthersAfterSeconds_new, { from: accounts[12] });
            await expectRevert(res, "only governance");
        });

        it("Controler that does not manage an asset manager shouldn't be able to update its settings", async () => {
            let assetManager2: IIAssetManagerInstance;
            let fAsset2: FAssetInstance;
            [assetManager2, fAsset2] = await newAssetManager(governance, accounts[5], "Wrapped Ether", "FETH", 18, settings, collaterals, "Ether", "ETH", { governanceSettings, updateExecutor });
            let poolExitAndTopupChangeTimelockSeconds_new = DAYS;
            const res = assetManagerController.setConfirmationByOthersAfterSeconds([assetManager2.address], poolExitAndTopupChangeTimelockSeconds_new, { from: governance });
            await expectRevert(res, "Asset manager not managed");
        });

        it("random address shouldn't be able to add Collateral token", async () => {
            const newToken = {
                ...collaterals[0],
                token: accounts[82],
                ftsoSymbol: "TOK",
                minCollateralRatioBIPS: "20000",
                ccbMinCollateralRatioBIPS: "18000",
                safetyMinCollateralRatioBIPS: "21000",
                collateralClass: 2,
            };
            let res = assetManagerController.addCollateralType([assetManager.address], newToken, { from: accounts[12] });
            await expectRevert(res, "only governance");
        });

        it("random address shouldn't be able to deprecate token", async () => {
            const currentSettings = await assetManager.getSettings();
            const invalidToken = {
                ...collaterals[0],
                token: accounts[81],
                ftsoSymbol: "TOK",
                minCollateralRatioBIPS: "20000",
                ccbMinCollateralRatioBIPS: "18000",
                safetyMinCollateralRatioBIPS: "21000",
                collateralClass: 2,
            };

            const newToken = {
                ...collaterals[0],
                token: accounts[82],
                ftsoSymbol: "TOK",
                minCollateralRatioBIPS: "20000",
                ccbMinCollateralRatioBIPS: "18000",
                safetyMinCollateralRatioBIPS: "21000",
                collateralClass: 2,
            };
            await assetManagerController.addCollateralType([assetManager.address], newToken, { from: governance });
            await assetManagerController.addCollateralType([assetManager.address], invalidToken, { from: governance });
            let res = assetManagerController.deprecateCollateralType([assetManager.address],2, invalidToken.token,currentSettings.tokenInvalidationTimeMinSeconds ,{ from: accounts[12] });
            await expectRevert(res, "only governance");
        });
    });
});<|MERGE_RESOLUTION|>--- conflicted
+++ resolved
@@ -1644,16 +1644,8 @@
 
     describe("ERC-165 interface identification", () => {
         it("should properly respond to supportsInterface", async () => {
-<<<<<<< HEAD
-            const IERC165 = artifacts.require("@openzeppelin/contracts/utils/introspection/IERC165.sol:IERC165" as any) as any as IERC165Contract;
-            const IIAddressUpdatable = artifacts.require('@flarenetwork/flare-periphery-contracts/songbird/addressUpdater/interface/IIAddressUpdatable.sol:IIAddressUpdatable'as any) as any as AddressUpdatableContract;
-            const iERC165 = await IERC165.at(assetManagerController.address);
-            const iiAddressUpdatable = await IIAddressUpdatable.at(addressUpdatableMock.address);
-            assert.isTrue(await assetManagerController.supportsInterface(erc165InterfaceId(iERC165.abi)));
-            assert.isTrue(await assetManagerController.supportsInterface(erc165InterfaceId(iiAddressUpdatable.abi)));
-=======
             const IERC165 = artifacts.require("@openzeppelin/contracts/utils/introspection/IERC165.sol:IERC165" as "IERC165");
-            const IIAddressUpdatable = artifacts.require('flare-smart-contracts/contracts/addressUpdater/interface/IIAddressUpdatable.sol:IIAddressUpdatable' as "IIAddressUpdatable");
+            const IIAddressUpdatable = artifacts.require('@flarenetwork/flare-periphery-contracts/songbird/addressUpdater/interface/IIAddressUpdatable.sol:IIAddressUpdatable' as "IIAddressUpdatable");
             const IAddressUpdatable = artifacts.require('IAddressUpdatable');
             const IGoverned = artifacts.require('IGoverned');
             const IUUPSUpgradeable = artifacts.require('IUUPSUpgradeable');
@@ -1666,7 +1658,6 @@
             assert.isTrue(await assetManagerController.supportsInterface(erc165InterfaceId(IAssetManagerController)));
             assert.isTrue(await assetManagerController.supportsInterface(erc165InterfaceId(IIAssetManagerController,
                 [IERC165, IAssetManagerController, IAddressUpdatable, IIAddressUpdatable, IGoverned, IUUPSUpgradeable])));
->>>>>>> a85faf8a
             assert.isFalse(await assetManagerController.supportsInterface('0xFFFFFFFF'));  // must not support invalid interface
         });
     });
