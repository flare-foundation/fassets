--- conflicted
+++ resolved
@@ -12,11 +12,7 @@
 import { MockStateConnectorClient } from "../../../utils/fasset/MockStateConnectorClient";
 import { getTestFile, loadFixtureCopyVars } from "../../../utils/test-helpers";
 import { TestFtsos, TestSettingsContracts, createEncodedTestLiquidationSettings, createTestAgent, createTestCollaterals, createTestContracts, createTestFtsos, createTestSettings } from "../../../utils/test-settings";
-<<<<<<< HEAD
-import { SourceId } from "../../../../lib/underlying-chain/SourceId";
 import { assertWeb3Equal } from "../../../utils/web3assertions";
-=======
->>>>>>> c3e7c092
 
 
 const CollateralPool = artifacts.require("CollateralPool");
@@ -679,41 +675,6 @@
         assert.equal(Number(agentInfo3.freeCollateralLots), Number(agentInfo1.freeCollateralLots));
     });
 
-<<<<<<< HEAD
-        const agentVault = await createAgent(agentOwner1, agentXRP);
-        await depositAndMakeAgentAvailable(agentVault, agentOwner1,toWei(3e10));
-        // minter
-        chain.mint(underlyingMinter1, toBNExp(10000000, 18));
-        await updateUnderlyingBlock();
-        const lots = 1;
-        const agentInfo = await assetManager.getAgentInfo(agentVault.address);
-        const crFee = await assetManager.collateralReservationFee(lots);
-        const resAg = await assetManager.reserveCollateral(agentVault.address, lots, agentInfo.feeBIPS, constants.ZERO_ADDRESS, { from: minterAddress1, value: crFee });
-        const crt = requiredEventArgs(resAg, 'CollateralReserved');
-        const paymentAmount = crt.valueUBA.add(crt.feeUBA);
-        const txHash = await wallet.addTransaction(underlyingMinter1, crt.paymentAddress, paymentAmount, crt.paymentReference);
-        const proof = await attestationProvider.provePayment(txHash, underlyingMinter1, crt.paymentAddress);
-        const res = await assetManager.executeMinting(proof, crt.collateralReservationId, { from: minterAddress1 });
-        const minted = requiredEventArgs(res, 'MintingExecuted');
-        // redeemer "buys" f-assets
-        await fAsset.transfer(redeemerAddress1, minted.mintedAmountUBA, { from: minterAddress1 });
-        const redeemerXRPAddressCorrect = "rfsK8pNsNeGA8nYWM3PzoRxMRHeAyEtNjN";
-        const redeemerXRPAddressTooShort = "rfsK8pNsNeGA8nYWM3PzoRx";
-        const redeemerXRPAddressTooLong = "rfsK8pNsNeGA8nYWM3PzoRxMRHeAyEtNjNMRHNFsg";
-        const redeemerXRPAddressIncorrect = "rfsk8pNsNeGA8nYWf3PzoRxMRHeAyEtNjN";
-        // redemption request, underlying address too short
-        let resR = assetManager.redeem(lots, redeemerXRPAddressTooShort, executorAddress1, { from: redeemerAddress1, value: executorFee });
-        await expectRevert(resR,"invalid underlying address");
-        // redemption request, underlying address too long
-        resR = assetManager.redeem(lots, redeemerXRPAddressTooLong, executorAddress1, { from: redeemerAddress1 });
-        await expectRevert(resR,"invalid underlying address");
-        // redemption request, underlying address too short
-        resR = assetManager.redeem(lots, redeemerXRPAddressIncorrect, executorAddress1, { from: redeemerAddress1 });
-        await expectRevert(resR,"invalid underlying address");
-        // redemption request
-        resR = assetManager.redeem(lots, redeemerXRPAddressCorrect, executorAddress1, { from: redeemerAddress1 });
-        expectEvent(await resR, "RedemptionRequested");
-=======
     it("mint and redeem with address validation - address not normalized", async () => {
         const agentVault = await createAgent(agentOwner1, underlyingAgent1);
         await depositAndMakeAgentAvailable(agentVault, agentOwner1);
@@ -742,8 +703,7 @@
         await expectRevert(promise, "address valid");
         const agentInfo3 = await assetManager.getAgentInfo(agentVault.address);
         assert.equal(Number(agentInfo3.freeCollateralLots), Number(agentInfo1.freeCollateralLots) - 3);
->>>>>>> c3e7c092
-    });
+});
 
     it("mint and redeem with address validation - only owner", async () => {
         const agentVault = await createAgent(agentOwner1, underlyingAgent1);
