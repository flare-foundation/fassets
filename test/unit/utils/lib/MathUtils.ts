import { expect } from "chai";
import { MathUtilsMockInstance } from "../../../../typechain-truffle";
<<<<<<< HEAD
import { getTestFile } from "../../../../lib/test-utils/test-suite-helpers";
=======
import { getTestFile } from "../../../../lib/test-utils/test-helpers";
import { toBN } from "../../../../lib/utils/helpers";
>>>>>>> 03304ecf

const MathUtils = artifacts.require("MathUtilsMock");

contract(`MathUtils.sol; ${getTestFile(__filename)};  MathUtils unit tests`, accounts => {
    let mathUtils: MathUtilsMockInstance;
    before(async() => {
        mathUtils = await MathUtils.new();
    });

    it("should calculate correctly - round up", async () => {
        const result = await mathUtils.roundUp(21, 4);
        expect(result.toNumber()).to.equals(24);
    });

    it("should calculate correctly - no rounding", async () => {
        const result = await mathUtils.roundUp(20, 4);
        expect(result.toNumber()).to.equals(20);
    });

    it("should calculate correctly - sub or zero (positive result)", async () => {
        const result = await mathUtils.subOrZero(20, 4);
        expect(result.toNumber()).to.equals(16);
    });

    it("should calculate correctly - sub or zero (positive result)", async () => {
        const result = await mathUtils.subOrZero(4, 20);
        expect(result.toNumber()).to.equals(0);
    });

    it("should calculate correctly - positive part", async () => {
        const result = await mathUtils.positivePart(5);
        expect(result.toNumber()).to.equals(5);
    });

    it("should calculate correctly - positive part", async () => {
        const result = await mathUtils.positivePart(-5);
        expect(result.toNumber()).to.equals(0);
    });

    const MAX_INT_256 = toBN(1).shln(255).sub(toBN(1));
    const MAX_UINT_256 = toBN(1).shln(256).sub(toBN(1));

    it("should calculate correctly - mixedLTE (int <= uint)", async () => {
        expect(await mathUtils.mixedLTE_iu(-5, 1)).to.equals(true);
        expect(await mathUtils.mixedLTE_iu(1, 5)).to.equals(true);
        expect(await mathUtils.mixedLTE_iu(5, 1)).to.equals(false);
        expect(await mathUtils.mixedLTE_iu(0, 1)).to.equals(true);
        expect(await mathUtils.mixedLTE_iu(-1, 0)).to.equals(true);
        expect(await mathUtils.mixedLTE_iu(MAX_INT_256.neg(), 0)).to.equals(true);
        expect(await mathUtils.mixedLTE_iu(MAX_INT_256, 0)).to.equals(false);
        expect(await mathUtils.mixedLTE_iu(MAX_INT_256.neg(), MAX_UINT_256)).to.equals(true);
    });

    it("should calculate correctly - mixedLTE (uint <= int)", async () => {
        expect(await mathUtils.mixedLTE_ui(1, -1)).to.equals(false);
        expect(await mathUtils.mixedLTE_ui(1, 5)).to.equals(true);
        expect(await mathUtils.mixedLTE_ui(5, 1)).to.equals(false);
        expect(await mathUtils.mixedLTE_ui(0, 1)).to.equals(true);
        expect(await mathUtils.mixedLTE_ui(0, -3)).to.equals(false);
        expect(await mathUtils.mixedLTE_ui(0, MAX_INT_256.neg())).to.equals(false);
        expect(await mathUtils.mixedLTE_ui(0, MAX_INT_256)).to.equals(true);
        expect(await mathUtils.mixedLTE_ui(MAX_UINT_256, MAX_INT_256.neg())).to.equals(false);
    });
});<|MERGE_RESOLUTION|>--- conflicted
+++ resolved
@@ -1,11 +1,7 @@
 import { expect } from "chai";
 import { MathUtilsMockInstance } from "../../../../typechain-truffle";
-<<<<<<< HEAD
 import { getTestFile } from "../../../../lib/test-utils/test-suite-helpers";
-=======
-import { getTestFile } from "../../../../lib/test-utils/test-helpers";
 import { toBN } from "../../../../lib/utils/helpers";
->>>>>>> 03304ecf
 
 const MathUtils = artifacts.require("MathUtilsMock");
 
@@ -38,7 +34,7 @@
     it("should calculate correctly - positive part", async () => {
         const result = await mathUtils.positivePart(5);
         expect(result.toNumber()).to.equals(5);
-    });
+});
 
     it("should calculate correctly - positive part", async () => {
         const result = await mathUtils.positivePart(-5);
