import { ARESBase, AddressValidity, Payment } from "@flarenetwork/state-connector-protocol";
import { AgentSetting, AgentSettings, CollateralType } from "../../../../lib/fasset/AssetManagerTypes";
import { PaymentReference } from "../../../../lib/fasset/PaymentReference";
import { testChainInfo } from "../../../../lib/test-utils/actors/TestChainInfo";
import { AssetManagerInitSettings, newAssetManager } from "../../../../lib/test-utils/fasset/CreateAssetManager";
import { MockChain, MockChainWallet } from "../../../../lib/test-utils/fasset/MockChain";
import { MockFlareDataConnectorClient } from "../../../../lib/test-utils/fasset/MockFlareDataConnectorClient";
import { ether, expectEvent, expectRevert, time } from "../../../../lib/test-utils/test-helpers";
import { TestSettingsContracts, createTestAgent, createTestAgentSettings, createTestCollaterals, createTestContracts, createTestSettings, whitelistAgentOwner } from "../../../../lib/test-utils/test-settings";
import { getTestFile, loadFixtureCopyVars } from "../../../../lib/test-utils/test-suite-helpers";
import { assertWeb3Equal } from "../../../../lib/test-utils/web3assertions";
import { AttestationHelper } from "../../../../lib/underlying-chain/AttestationHelper";
import { SourceId } from "../../../../lib/underlying-chain/SourceId";
import { requiredEventArgs } from "../../../../lib/utils/events/truffle";
import { BNish, ZERO_ADDRESS, toBN, toBNExp, toWei } from "../../../../lib/utils/helpers";
import { web3DeepNormalize } from "../../../../lib/utils/web3normalize";
import { AgentVaultInstance, ERC20MockInstance, FAssetInstance, IIAssetManagerInstance } from "../../../../typechain-truffle";

const CollateralPool = artifacts.require("CollateralPool");
const CollateralPoolToken = artifacts.require("CollateralPoolToken");

contract(`Agent.sol; ${getTestFile(__filename)}; Agent basic tests`, accounts => {
    const governance = accounts[10];
    const assetManagerController = accounts[11];
    let contracts: TestSettingsContracts;
    let assetManager: IIAssetManagerInstance;
    let fAsset: FAssetInstance;
    let usdc: ERC20MockInstance;
    let settings: AssetManagerInitSettings;
    let collaterals: CollateralType[];
    let chain: MockChain;
    let wallet: MockChainWallet;
    let flareDataConnectorClient: MockFlareDataConnectorClient;
    let attestationProvider: AttestationHelper;

    // addresses
    const underlyingBurnAddr = "Burn";
    const agentOwner1 = accounts[20];
    const underlyingAgent1 = "Agent1";  // addresses on mock underlying chain can be any string, as long as it is unique

    function createAgent(owner: string, underlyingAddress: string, options?: Partial<AgentSettings>) {
        const vaultCollateralToken = options?.vaultCollateralToken ?? usdc.address;
        return createTestAgent({ assetManager, settings, chain, wallet, attestationProvider }, owner, underlyingAddress, vaultCollateralToken, options);
    }

    async function depositCollateral(owner: string, agentVault: AgentVaultInstance, amount: BN, token: ERC20MockInstance = usdc) {
        await token.mintAmount(owner, amount);
        await token.approve(agentVault.address, amount, { from: owner });
        await agentVault.depositCollateral(token.address, amount, { from: owner });
    }

    async function changeAgentSetting(owner: string, agentVault: AgentVaultInstance, name: AgentSetting, value: BNish) {
        const res = await assetManager.announceAgentSettingUpdate(agentVault.address, name, value, { from: owner });
        const announcement = requiredEventArgs(res, 'AgentSettingChangeAnnounced');
        await time.increaseTo(announcement.validAt);
        return await assetManager.executeAgentSettingUpdate(agentVault.address, name, { from: owner });
    }

    async function initialize() {
        const ci = testChainInfo.btc;
        contracts = await createTestContracts(governance);
        usdc = contracts.stablecoins.USDC;
        // create mock chain and attestation provider
        chain = new MockChain(await time.latest());
        wallet = new MockChainWallet(chain);
        flareDataConnectorClient = new MockFlareDataConnectorClient(contracts.fdcHub, contracts.relay, { [ci.chainId]: chain }, 'auto');
        attestationProvider = new AttestationHelper(flareDataConnectorClient, chain, ci.chainId);
        // create asset manager
        collaterals = createTestCollaterals(contracts, ci);
        settings = createTestSettings(contracts, ci);
        [assetManager, fAsset] = await newAssetManager(governance, assetManagerController, ci.name, ci.symbol, ci.decimals, settings, collaterals, ci.assetName, ci.assetSymbol);
        return { contracts, usdc, chain, wallet, flareDataConnectorClient, attestationProvider, collaterals, settings, assetManager, fAsset };
    }

    beforeEach(async () => {
        ({ contracts, usdc, chain, wallet, flareDataConnectorClient, attestationProvider, collaterals, settings, assetManager, fAsset } = await loadFixtureCopyVars(initialize));
    });

<<<<<<< HEAD
=======
    it("should prove EOA address", async () => {
        // init
        chain.mint(underlyingAgent1, toBNExp(100, 18));
        // act
        const txHash = await wallet.addTransaction(underlyingAgent1, underlyingBurnAddr, 1, PaymentReference.addressOwnership(agentOwner1));
        // assert
        const proof = await attestationProvider.provePayment(txHash, underlyingAgent1, underlyingBurnAddr);
        // whitelist agent management address
        await whitelistAgentOwner(settings.agentOwnerRegistry, agentOwner1);
        await assetManager.proveUnderlyingAddressEOA(proof, { from: agentOwner1 });
    });

    it("should not prove EOA address if wrong payment reference", async () => {
        // init
        chain.mint(underlyingAgent1, toBNExp(100, 18));
        // act
        const txHash = await wallet.addTransaction(underlyingAgent1, underlyingBurnAddr, 1, null);
        // assert
        const proof = await attestationProvider.provePayment(txHash, underlyingAgent1, underlyingBurnAddr);
        // whitelist agent management address
        await whitelistAgentOwner(settings.agentOwnerRegistry, agentOwner1);
        await expectRevert.custom(assetManager.proveUnderlyingAddressEOA(proof, { from: agentOwner1 }), "InvalidAddressOwnershipProof", []);
    });

    it("should prove EOA address without changing current block number", async () => {
        // init
        chain.mint(underlyingAgent1, toBNExp(100, 18));
        // act
        const txHash = await wallet.addTransaction(underlyingAgent1, underlyingBurnAddr, 1, PaymentReference.addressOwnership(agentOwner1));
        const proof = await attestationProvider.provePayment(txHash, underlyingAgent1, underlyingBurnAddr);
        chain.mine(3);  // skip some blocks
        const proofBlock = await attestationProvider.proveConfirmedBlockHeightExists(Number(settings.attestationWindowSeconds));
        await assetManager.updateCurrentBlock(proofBlock);
        // whitelist agent management address
        await whitelistAgentOwner(settings.agentOwnerRegistry, agentOwner1);
        await assetManager.proveUnderlyingAddressEOA(proof, { from: agentOwner1 });
        // assert
        const { 0: currentBlock } = await assetManager.currentUnderlyingBlock();
        assertWeb3Equal(currentBlock, proofBlock.data.requestBody.blockNumber);
        assert.isAbove(Number(currentBlock), Number(proof.data.responseBody.blockNumber) + 2);
    });

    it("should not prove EOA address - address already claimed", async () => {
        // init
        await createAgent(agentOwner1, underlyingAgent1);
        chain.mint(underlyingAgent1, toBNExp(100, 18));
        // act
        const txHash = await wallet.addTransaction(underlyingAgent1, underlyingBurnAddr, 1, PaymentReference.addressOwnership(agentOwner1));
        // assert
        const proof = await attestationProvider.provePayment(txHash, underlyingAgent1, underlyingBurnAddr);
        await expectRevert.custom(assetManager.proveUnderlyingAddressEOA(proof, { from: agentOwner1 }), "AddressAlreadyClaimed", []);
    });

>>>>>>> 71e13d79
    it("should create agent", async () => {
        // init
        chain.mint(underlyingAgent1, toBNExp(100, 18));
        // act
        // whitelist agent management address
        await whitelistAgentOwner(settings.agentOwnerRegistry, agentOwner1);
        const addressValidityProof = await attestationProvider.proveAddressValidity(underlyingAgent1);
        assert.isTrue(addressValidityProof.data.responseBody.isValid);
        const agentSettings = createTestAgentSettings(usdc.address);
        agentSettings.redemptionPoolFeeShareBIPS = 1;
        const res = await assetManager.createAgentVault(web3DeepNormalize(addressValidityProof), web3DeepNormalize(agentSettings), { from: agentOwner1 });
        // assert
        expectEvent(res, "AgentVaultCreated", { owner: agentOwner1 });
        const args = requiredEventArgs(res, "AgentVaultCreated");
        assert.equal(args.creationData.underlyingAddress, underlyingAgent1);
        assert.notEqual(args.creationData.collateralPool, ZERO_ADDRESS);
        assert.notEqual(args.creationData.collateralPoolToken, ZERO_ADDRESS);
        assert.equal(args.creationData.vaultCollateralToken, usdc.address);
        assert.notEqual(args.creationData.collateralPoolToken, contracts.wNat.address);
        assertWeb3Equal(args.creationData.redemptionPoolFeeShareBIPS, 1);
    });

    it("should create agent from owner's work address", async () => {
        // init
        chain.mint(underlyingAgent1, toBNExp(100, 18));
        // whitelist agent management address
        await whitelistAgentOwner(settings.agentOwnerRegistry, agentOwner1);
        const ownerWorkAddress = accounts[21];
        await contracts.agentOwnerRegistry.setWorkAddress(ownerWorkAddress, { from: agentOwner1 });
        // act
        const addressValidityProof = await attestationProvider.proveAddressValidity(underlyingAgent1);
        assert.isTrue(addressValidityProof.data.responseBody.isValid);
        const agentSettings = createTestAgentSettings(usdc.address);
        const res = await assetManager.createAgentVault(web3DeepNormalize(addressValidityProof), web3DeepNormalize(agentSettings), { from: ownerWorkAddress });
        // assert
        // the owner returned in the AgentVaultCreated event must be management address
        expectEvent(res, "AgentVaultCreated", { owner: agentOwner1 });
    });

    it("should detect if pool token suffix is reserved", async () => {
        const suffix = "SUFFX1";
        assert.isFalse(await assetManager.isPoolTokenSuffixReserved(suffix));
        await createAgent(agentOwner1, underlyingAgent1, { poolTokenSuffix: suffix });
        assert.isTrue(await assetManager.isPoolTokenSuffixReserved(suffix));
    });

    it("should require underlying address to not be empty", async () => {
        // init
        // act
        // assert
        const addressValidityProof = await attestationProvider.proveAddressValidity("");
        assert.isFalse(addressValidityProof.data.responseBody.isValid);
        assert.isFalse(addressValidityProof.data.responseBody.isValid);
        const agentSettings = createTestAgentSettings(usdc.address);
        // whitelist agent management address
        await whitelistAgentOwner(settings.agentOwnerRegistry, agentOwner1);
        await expectRevert.custom(assetManager.createAgentVault(web3DeepNormalize(addressValidityProof), web3DeepNormalize(agentSettings), { from: agentOwner1 }),
            "AddressInvalid", []);
    });

<<<<<<< HEAD
    it("should not create agent - address already claimed", async () => {
=======
    it("should not create agent - address already claimed (with EOA proof)", async () => {
        // init
        const ci = testChainInfo.btc;
        settings = createTestSettings(contracts, ci, { requireEOAAddressProof: true });
        [assetManager, fAsset] = await newAssetManager(governance, assetManagerController, ci.name, ci.symbol, ci.decimals, settings, collaterals, ci.assetName, ci.assetSymbol);
        // act
        await createAgent(agentOwner1, underlyingAgent1);
        // assert
        const addressValidityProof = await attestationProvider.proveAddressValidity(underlyingAgent1);
        assert.isTrue(addressValidityProof.data.responseBody.isValid);
        const agentSettings = createTestAgentSettings(usdc.address);
        // whitelist agent management address
        await whitelistAgentOwner(settings.agentOwnerRegistry, accounts[0]);
        await expectRevert.custom(assetManager.createAgentVault(web3DeepNormalize(addressValidityProof), web3DeepNormalize(agentSettings)),
            "AddressAlreadyClaimed", []);
    });

    it("should not create agent - address already claimed (no EOA proof)", async () => {
>>>>>>> 71e13d79
        // init
        // act
        await createAgent(agentOwner1, underlyingAgent1);
        // assert
        await expectRevert.custom(createAgent(accounts[1], underlyingAgent1),
            "AddressAlreadyClaimed", []);
    });

    it("should not create agent - underlying address used twice", async () => {
        // init
        // act
        await createAgent(agentOwner1, underlyingAgent1);
        // assert
        await expectRevert.custom(createAgent(agentOwner1, underlyingAgent1),
            "AddressAlreadyClaimed", []);
    });

    it("should create expected pool token name and symbol", async () => {
        // init
        const agent = await createAgent(agentOwner1, underlyingAgent1, { poolTokenSuffix: "AGX" });
        // act
        // assert
        const pool = await CollateralPool.at(await agent.collateralPool());
        const poolToken = await CollateralPoolToken.at(await pool.poolToken());
        assert.equal(await poolToken.name(), "FAsset Collateral Pool Token BTC-AGX");
        assert.equal(await poolToken.symbol(), "FCPT-BTC-AGX");
    });

    it.only("should not create agent if pool token is not unique or invalid", async () => {
        // init
        const agent = await createAgent(agentOwner1, underlyingAgent1, { poolTokenSuffix: "AG-X-5" });
        // act
        // assert
        await expectRevert.custom(createAgent(agentOwner1, underlyingAgent1 + "_1", { poolTokenSuffix: "AG-X-5" }),
            "SuffixReserved", []);
        await expectRevert.custom(createAgent(agentOwner1, underlyingAgent1 + "_2", { poolTokenSuffix: "" }),
            "SuffixInvalidFormat", []);
        await expectRevert.custom(createAgent(agentOwner1, underlyingAgent1 + "_2", { poolTokenSuffix: "AGX12345678901234567890" }),
            "SuffixInvalidFormat", []);
        await expectRevert.custom(createAgent(agentOwner1, underlyingAgent1 + "_3", { poolTokenSuffix: "A B" }),
            "SuffixInvalidFormat", []);
        await expectRevert.custom(createAgent(agentOwner1, underlyingAgent1 + "_5", { poolTokenSuffix: "ABČ" }),
            "SuffixInvalidFormat", []);
        await expectRevert.custom(createAgent(agentOwner1, underlyingAgent1 + "_6", { poolTokenSuffix: "ABc" }),
            "SuffixInvalidFormat", []);
        await expectRevert.custom(createAgent(agentOwner1, underlyingAgent1 + "_7", { poolTokenSuffix: "A+B" }),
            "SuffixInvalidFormat", []);
        await expectRevert.custom(createAgent(agentOwner1, underlyingAgent1 + "_7a", { poolTokenSuffix: "A=B" }),
            "SuffixInvalidFormat", []);
        await expectRevert.custom(createAgent(agentOwner1, underlyingAgent1 + "_7b", { poolTokenSuffix: "A_B" }),
            "SuffixInvalidFormat", []);
        await expectRevert.custom(createAgent(agentOwner1, underlyingAgent1 + "_8", { poolTokenSuffix: "-AB" }),
            "SuffixInvalidFormat", []);
        await expectRevert.custom(createAgent(agentOwner1, underlyingAgent1 + "_9", { poolTokenSuffix: "AB-" }),
            "SuffixInvalidFormat", []);
    });

    it("should require proof that address is valid", async () => {
        // init
        const ci = testChainInfo.btc;
        settings = createTestSettings(contracts, ci);
        [assetManager, fAsset] = await newAssetManager(governance, assetManagerController, ci.name, ci.symbol, ci.decimals, settings, collaterals, ci.assetName, ci.assetSymbol);
        // act
        // assert
        const addressValidityProof = await attestationProvider.proveAddressValidity("INVALID_ADDRESS");
        const agentSettings = createTestAgentSettings(usdc.address);
        // whitelist agent management address
        await whitelistAgentOwner(settings.agentOwnerRegistry, agentOwner1);
        await expectRevert.custom(assetManager.createAgentVault(web3DeepNormalize(addressValidityProof), web3DeepNormalize(agentSettings), { from: agentOwner1 }),
            "AddressInvalid", []);
    });

    function createAddressValidityProof(): AddressValidity.Proof {
        return {
            data: {
                "attestationType": "0x4164647265737356616c69646974790000000000000000000000000000000000",
                "sourceId": SourceId.BTC,
                "votingRound": "0",
                "lowestUsedTimestamp": "0",
                "requestBody": {
                    "addressStr": "MY_VALID_ADDRESS"
                },
                "responseBody": {
                    "isValid": true,
                    "standardAddress": "MY_VALID_ADDRESS",
                    "standardAddressHash": "0x5835bde41ad7151fa621c0d2c59b721c7be4d7df81451a418a8e76f868050272"
                }
            },
            merkleProof: []
        };
    }

    async function forceProveResponse(attestationType: string, response: ARESBase) {
        const definition = flareDataConnectorClient.definitionStore.getDefinitionForDecodedAttestationType(attestationType);
        const hash = web3.utils.keccak256(web3.eth.abi.encodeParameters([definition!.responseAbi], [response]));
        await flareDataConnectorClient.relay.setMerkleRoot(200, response.votingRound, hash);
    }

    it("should require verified proof", async () => {
        // init
        const ci = testChainInfo.btc;
        settings = createTestSettings(contracts, ci);
        [assetManager, fAsset] = await newAssetManager(governance, assetManagerController, ci.name, ci.symbol, ci.decimals, settings, collaterals, ci.assetName, ci.assetSymbol);
        // assert
        const addressValidityProof: AddressValidity.Proof = createAddressValidityProof();
        const agentSettings = createTestAgentSettings(usdc.address);
        // whitelist agent management address
        await whitelistAgentOwner(settings.agentOwnerRegistry, agentOwner1);
        await expectRevert.custom(assetManager.createAgentVault(web3DeepNormalize(addressValidityProof), web3DeepNormalize(agentSettings), { from: agentOwner1 }),
            "AddressValidityNotProven", []);
    });

    it("should require verified proof - wrong attestation type", async () => {
        // init
        const ci = testChainInfo.btc;
        settings = createTestSettings(contracts, ci);
        [assetManager, fAsset] = await newAssetManager(governance, assetManagerController, ci.name, ci.symbol, ci.decimals, settings, collaterals, ci.assetName, ci.assetSymbol);
        // assert
        const addressValidityProof: AddressValidity.Proof = createAddressValidityProof();
        const agentSettings = createTestAgentSettings(usdc.address);
        // should not work with wrong attestation type
        addressValidityProof.data.attestationType = Payment.TYPE;
        await forceProveResponse("AddressValidity", addressValidityProof.data);
        // whitelist agent management address
        await whitelistAgentOwner(settings.agentOwnerRegistry, agentOwner1);
        await expectRevert.custom(assetManager.createAgentVault(web3DeepNormalize(addressValidityProof), web3DeepNormalize(agentSettings), { from: agentOwner1 }),
            "AddressValidityNotProven", []);
        // should work with correct attestation type
        addressValidityProof.data.attestationType = AddressValidity.TYPE;
        await forceProveResponse("AddressValidity", addressValidityProof.data);
        await assetManager.createAgentVault(web3DeepNormalize(addressValidityProof), web3DeepNormalize(agentSettings), { from: agentOwner1 });
    });

    it("only owner can make agent available", async () => {
        // init
        const agentVault = await createAgent(agentOwner1, underlyingAgent1);
        // act
        // assert
        await expectRevert.custom(assetManager.makeAgentAvailable(agentVault.address),
            "OnlyAgentVaultOwner", []);
    });

    it("cannot add agent to available list if agent's status is not 'NORMAL'", async () => {
        // init
        const agentVault = await createAgent(agentOwner1, underlyingAgent1);
        const amount = ether('1');
        await depositCollateral(agentOwner1, agentVault, amount);
        await assetManager.announceDestroyAgent(agentVault.address, { from: agentOwner1 });
        // act
        // assert
        await expectRevert.custom(assetManager.makeAgentAvailable(agentVault.address, { from: agentOwner1 }),
            "InvalidAgentStatus", []);
    });

    it("cannot add agent to available list twice", async () => {
        // init
        const agentVault = await createAgent(agentOwner1, underlyingAgent1);
        const amount = toWei(3e8);
        await depositCollateral(agentOwner1, agentVault, amount);
        await agentVault.buyCollateralPoolTokens({ from: agentOwner1, value: amount });
        await assetManager.makeAgentAvailable(agentVault.address, { from: agentOwner1 });
        // act
        // assert
        await expectRevert.custom(assetManager.makeAgentAvailable(agentVault.address, { from: agentOwner1 }),
            "AgentAlreadyAvailable", []);
    });

    it("cannot add agent to available list if not enough free collateral", async () => {
        // init
        const agentVault = await createAgent(agentOwner1, underlyingAgent1);
        // act
        // assert
        await expectRevert.custom(assetManager.makeAgentAvailable(agentVault.address, { from: agentOwner1 }),
            "NotEnoughFreeCollateral", []);
    });

    it("cannot exit if not active", async () => {
        // init
        const agentVault = await createAgent(agentOwner1, underlyingAgent1);
        const amount = toWei(3e8);
        await depositCollateral(agentOwner1, agentVault, amount);
        // act
        // assert
        await expectRevert.custom(assetManager.exitAvailableAgentList(agentVault.address, { from: agentOwner1 }),
            "AgentNotAvailable", []);
    });

    it("only owner can exit agent", async () => {
        // init
        const agentVault = await createAgent(agentOwner1, underlyingAgent1);
        // act
        // assert
        await expectRevert.custom(assetManager.exitAvailableAgentList(agentVault.address),
            "OnlyAgentVaultOwner", []);
    });

    it("only owner can announce destroy agent", async () => {
        // init
        const agentVault = await createAgent(agentOwner1, underlyingAgent1);
        // act
        // assert
        await expectRevert.custom(assetManager.announceDestroyAgent(agentVault.address),
            "OnlyAgentVaultOwner", []);
    });

    it("cannot announce destroy agent if still active", async () => {
        // init
        const agentVault = await createAgent(agentOwner1, underlyingAgent1);
        const amount = toWei(3e8);
        await depositCollateral(agentOwner1, agentVault, amount);
        await agentVault.buyCollateralPoolTokens({ from: agentOwner1, value: amount });
        await assetManager.makeAgentAvailable(agentVault.address, { from: agentOwner1 });
        // act
        // assert
        await expectRevert.custom(assetManager.announceDestroyAgent(agentVault.address, { from: agentOwner1 }),
            "AgentStillAvailable", []);
    });

    it("only owner can destroy agent", async () => {
        // init
        const agentVault = await createAgent(agentOwner1, underlyingAgent1);
        // act
        // assert
        await expectRevert.custom(assetManager.destroyAgent(agentVault.address, agentOwner1),
            "OnlyAgentVaultOwner", []);
    });

    it("cannot destroy agent without announcement", async () => {
        // init
        const agentVault = await createAgent(agentOwner1, underlyingAgent1);
        // act
        // assert
        await expectRevert.custom(assetManager.destroyAgent(agentVault.address, agentOwner1, { from: agentOwner1 }),
            "DestroyNotAnnounced", []);
    });

    it("cannot destroy agent too soon", async () => {
        // init
        const agentVault = await createAgent(agentOwner1, underlyingAgent1);
        const amount = ether('1');
        await depositCollateral(agentOwner1, agentVault, amount);
        // act
        await assetManager.announceDestroyAgent(agentVault.address, { from: agentOwner1 });
        await time.deterministicIncrease(150);
        // assert
        await expectRevert.custom(assetManager.destroyAgent(agentVault.address, agentOwner1, { from: agentOwner1 }), "DestroyNotAllowedYet", []);
    });

    it("should destroy agent after announced withdrawal time passes", async () => {
        // init
        const agentVault = await createAgent(agentOwner1, underlyingAgent1);
        const amount = ether('1');
        await depositCollateral(agentOwner1, agentVault, amount);
        // act
        await assetManager.announceDestroyAgent(agentVault.address, { from: agentOwner1 });
        // should update status
        const info = await assetManager.getAgentInfo(agentVault.address);
        assertWeb3Equal(info.status, 4);
        await time.deterministicIncrease(150);
        // should not change destroy time
        await assetManager.announceDestroyAgent(agentVault.address, { from: agentOwner1 });
        await time.deterministicIncrease(150);
        const startBalance = await usdc.balanceOf(agentOwner1);
        const tx = await assetManager.destroyAgent(agentVault.address, agentOwner1, { from: agentOwner1 });
        // nothing is returned automatically, but the owner can withdraw collateral without announcement now
        assertWeb3Equal(await usdc.balanceOf(agentVault.address), amount);
        await agentVault.withdrawCollateral(usdc.address, amount, agentOwner1, { from: agentOwner1 });
        assertWeb3Equal(await usdc.balanceOf(agentVault.address), 0);
        // assert
        const recovered = (await usdc.balanceOf(agentOwner1)).sub(startBalance);
        // console.log(`recovered = ${recovered},  rec=${recipient}`);
        assert.isTrue(recovered.gte(amount), `value recovered from agent vault is ${recovered}, which is less than deposited ${amount}`);
    });

    it("only owner can announce collateral withdrawal", async () => {
        // init
        const agentVault = await createAgent(agentOwner1, underlyingAgent1);
        // act
        // assert
        await expectRevert.custom(assetManager.announceVaultCollateralWithdrawal(agentVault.address, 100),
            "OnlyAgentVaultOwner", []);
    });

    it("should announce collateral withdrawal", async () => {
        // init
        const agentVault = await createAgent(agentOwner1, underlyingAgent1);
        const amount = ether('1');
        await depositCollateral(agentOwner1, agentVault, amount);
        // act
        await assetManager.announceVaultCollateralWithdrawal(agentVault.address, 100, { from: agentOwner1 });
        // assert
        const info = await assetManager.getAgentInfo(agentVault.address);
        assertWeb3Equal(toBN(info.totalVaultCollateralWei).sub(toBN(info.freeVaultCollateralWei)), 100);
    });

    it("should decrease announced collateral withdrawal", async () => {
        // init
        const agentVault = await createAgent(agentOwner1, underlyingAgent1);
        const amount = ether('1');
        await depositCollateral(agentOwner1, agentVault, amount);
        await assetManager.announceVaultCollateralWithdrawal(agentVault.address, 100, { from: agentOwner1 });
        // act
        await assetManager.announceVaultCollateralWithdrawal(agentVault.address, 50, { from: agentOwner1 });
        // assert
        const info = await assetManager.getAgentInfo(agentVault.address);
        assertWeb3Equal(toBN(info.totalVaultCollateralWei).sub(toBN(info.freeVaultCollateralWei)), 50);
    });

    it("should cancel announced collateral withdrawal", async () => {
        // init
        const agentVault = await createAgent(agentOwner1, underlyingAgent1);
        const amount = ether('1');
        await depositCollateral(agentOwner1, agentVault, amount);
        await assetManager.announceVaultCollateralWithdrawal(agentVault.address, 100, { from: agentOwner1 });
        // act
        await assetManager.announceVaultCollateralWithdrawal(agentVault.address, 0, { from: agentOwner1 });
        // assert
        const info = await assetManager.getAgentInfo(agentVault.address);
        assertWeb3Equal(info.totalVaultCollateralWei, info.freeVaultCollateralWei);
    });

    it("should withdraw collateral after announced withdrawal time passes", async () => {
        // init
        const agentVault = await createAgent(agentOwner1, underlyingAgent1);
        const amount = ether('1');
        await depositCollateral(agentOwner1, agentVault, amount);
        await assetManager.announceVaultCollateralWithdrawal(agentVault.address, 100, { from: agentOwner1 });
        // act
        await time.deterministicIncrease(300);
        const startBalance = await usdc.balanceOf(agentOwner1);
        const tx = await agentVault.withdrawCollateral(usdc.address, 100, agentOwner1, { from: agentOwner1 });
        // assert
        const withdrawn = (await usdc.balanceOf(agentOwner1)).sub(startBalance);
        assertWeb3Equal(withdrawn, 100);
    });

    it("should withdraw collateral in a few transactions after announced withdrawal time passes, but not more than announced", async () => {
        // init
        const agentVault = await createAgent(agentOwner1, underlyingAgent1);
        const amount = ether('1');
        await depositCollateral(agentOwner1, agentVault, amount);
        await assetManager.announceVaultCollateralWithdrawal(agentVault.address, 101, { from: agentOwner1 });
        // act
        await time.deterministicIncrease(300);
        const startBalance = await usdc.balanceOf(agentOwner1);
        const tx1 = await agentVault.withdrawCollateral(usdc.address, 45, agentOwner1, { from: agentOwner1 });
        const withdrawn1 = (await usdc.balanceOf(agentOwner1)).sub(startBalance);
        const tx2 = await agentVault.withdrawCollateral(usdc.address, 55, agentOwner1, { from: agentOwner1 });
        const withdrawn2 = (await usdc.balanceOf(agentOwner1)).sub(startBalance);
        // assert
        assertWeb3Equal(withdrawn1, 45);
        assertWeb3Equal(withdrawn2, 100);
        await expectRevert.custom(agentVault.withdrawCollateral(usdc.address, 2, agentOwner1, { from: agentOwner1 }),
            "WithdrawalMoreThanAnnounced", []);
    });

    it("only owner can withdraw collateral", async () => {
        // init
        const agentVault = await createAgent(agentOwner1, underlyingAgent1);
        const amount = ether('1');
        await depositCollateral(agentOwner1, agentVault, amount);
        // act
        // assert
        await expectRevert.custom(agentVault.withdrawCollateral(usdc.address, 100, accounts[2]),
            "OnlyOwner", []);
    });

    it("should not withdraw collateral if not accounced", async () => {
        // init
        const agentVault = await createAgent(agentOwner1, underlyingAgent1);
        const amount = ether('1');
        await depositCollateral(agentOwner1, agentVault, amount);
        // act
        // assert
        await expectRevert.custom(agentVault.withdrawCollateral(usdc.address, 100, agentOwner1, { from: agentOwner1 }),
            "WithdrawalNotAnnounced", []);
    });

    it("should not withdraw collateral before announced withdrawal time passes", async () => {
        // init
        const agentVault = await createAgent(agentOwner1, underlyingAgent1);
        const amount = ether('1');
        await depositCollateral(agentOwner1, agentVault, amount);
        await assetManager.announceVaultCollateralWithdrawal(agentVault.address, 100, { from: agentOwner1 });
        // act
        await time.deterministicIncrease(150);
        // assert
        await expectRevert.custom(agentVault.withdrawCollateral(usdc.address, 100, agentOwner1, { from: agentOwner1 }),
            "WithdrawalNotAllowedYet", []);
    });

    it("should not withdraw collateral after too much time passes", async () => {
        // init
        const agentVault = await createAgent(agentOwner1, underlyingAgent1);
        const amount = ether('1');
        await depositCollateral(agentOwner1, agentVault, amount);
        await assetManager.announceVaultCollateralWithdrawal(agentVault.address, 100, { from: agentOwner1 });
        // act
        await time.deterministicIncrease(toBN(settings.withdrawalWaitMinSeconds).add(toBN(settings.agentTimelockedOperationWindowSeconds)).addn(100));
        // assert
        await expectRevert.custom(agentVault.withdrawCollateral(usdc.address, 100, agentOwner1, { from: agentOwner1 }),
            "WithdrawalTooLate", []);
    });

    it("should not withdraw more collateral than announced", async () => {
        // init
        const agentVault = await createAgent(agentOwner1, underlyingAgent1);
        const amount = ether('1');
        await depositCollateral(agentOwner1, agentVault, amount);
        await assetManager.announceVaultCollateralWithdrawal(agentVault.address, 100, { from: agentOwner1 });
        // act
        await time.deterministicIncrease(300);
        // assert
        await expectRevert.custom(agentVault.withdrawCollateral(usdc.address, 101, agentOwner1, { from: agentOwner1 }),
            "WithdrawalMoreThanAnnounced", []);
    });

    it("should change agent's min collateral ratio", async () => {
        // init
        const agentVault = await createAgent(agentOwner1, underlyingAgent1);
        // act
        const collateralRatioBIPS = 23000;
        await changeAgentSetting(agentOwner1, agentVault, 'mintingVaultCollateralRatioBIPS', collateralRatioBIPS);
        // assert
        const info = await assetManager.getAgentInfo(agentVault.address);
        assertWeb3Equal(info.mintingVaultCollateralRatioBIPS, collateralRatioBIPS);
    });

    it("only owner can change agent's min collateral ratio", async () => {
        // init
        const agentVault = await createAgent(agentOwner1, underlyingAgent1);
        // act
        const collateralRatioBIPS = 23000;
        // assert
        await expectRevert.custom(assetManager.announceAgentSettingUpdate(agentVault.address, 'mintingVaultCollateralRatioBIPS', collateralRatioBIPS),
            "OnlyAgentVaultOwner", []);
        await expectRevert.custom(assetManager.executeAgentSettingUpdate(agentVault.address, 'mintingVaultCollateralRatioBIPS'),
            "OnlyAgentVaultOwner", []);
    });

    it("should not set too low agent's min collateral ratio", async () => {
        // init
        const agentVault = await createAgent(agentOwner1, underlyingAgent1);
        // act
        const collateralRatioBIPS = 1_4000 - 1;
        // assert
        await expectRevert.custom(changeAgentSetting(agentOwner1, agentVault, 'mintingVaultCollateralRatioBIPS', collateralRatioBIPS),
            "CollateralRatioTooSmall", []);
        const info = await assetManager.getAgentInfo(agentVault.address);
        assertWeb3Equal(info.mintingVaultCollateralRatioBIPS, 1_6000);
    });

    it("anyone can call convertDustToTicket", async () => {
        // init
        const agentVault = await createAgent(agentOwner1, underlyingAgent1);
        // act
        // assert
        await assetManager.convertDustToTicket(agentVault.address);
    });

    it("bot should respond to agent ping", async () => {
        // init
        const agentVault = await createAgent(agentOwner1, underlyingAgent1);
        // act
        const ping = await assetManager.agentPing(agentVault.address, 1, { from: accounts[18] });
        expectEvent(ping, "AgentPing", { sender: accounts[18], agentVault: agentVault.address, query: "1" });
        // assert
        // only owner can respond
        await expectRevert.custom(assetManager.agentPingResponse(agentVault.address, 1, "some data", { from: accounts[0] }), "OnlyAgentVaultOwner", []);
        // response must emit event with owner's address
        const response = await assetManager.agentPingResponse(agentVault.address, 1, "some data", { from: agentOwner1 });
        expectEvent(response, "AgentPingResponse", { agentVault: agentVault.address, owner: agentOwner1, query: "1", response: "some data" });
    });

    // it("create agent underlying XRP address validation tests", async () => {
    //     const ci = testChainInfo.xrp;
    //     const rippleAddressValidator = await RippleAddressValidator.new();
    //     settings.underlyingAddressValidator = rippleAddressValidator.address;
    //     [assetManager, fAsset] = await newAssetManager(governance, assetManagerController, ci.name, ci.symbol, ci.decimals, settings, collaterals);
    //     const agentXRPAddressCorrect = "rfsK8pNsNeGA8nYWM3PzoRxMRHeAyEtNjN";
    //     const agentXRPAddressTooShort = "rfsK8pNsNeGA8nYWM3PzoRx";
    //     const agentXRPAddressTooLong = "rfsK8pNsNeGA8nYWM3PzoRxMRHeAyEtNjNMRHNFsg";
    //     //Incorrect address with out of vocabulary letter
    //     const agentXRPAddressIncorrect = "rfsK8pNsNeGA8nYWM3PzoRxMRHeAyEtNjž";
    //     //Create agent, underlying address too short
    //     let res = createAgent(agentOwner1, agentXRPAddressTooShort);
    //     await expectRevert.custom(res, "invalid underlying address");
    //     //Create agent, underlying address too short
    //     res = createAgent(agentOwner1, agentXRPAddressTooLong);
    //     await expectRevert.custom(res, "invalid underlying address");
    //     //Create agent, underlying address too short
    //     res = createAgent(agentOwner1, agentXRPAddressIncorrect);
    //     await expectRevert.custom(res, "invalid underlying address");
    //     //Create agent
    //     await createAgent(agentOwner1, agentXRPAddressCorrect);
    // });
});<|MERGE_RESOLUTION|>--- conflicted
+++ resolved
@@ -76,62 +76,6 @@
         ({ contracts, usdc, chain, wallet, flareDataConnectorClient, attestationProvider, collaterals, settings, assetManager, fAsset } = await loadFixtureCopyVars(initialize));
     });
 
-<<<<<<< HEAD
-=======
-    it("should prove EOA address", async () => {
-        // init
-        chain.mint(underlyingAgent1, toBNExp(100, 18));
-        // act
-        const txHash = await wallet.addTransaction(underlyingAgent1, underlyingBurnAddr, 1, PaymentReference.addressOwnership(agentOwner1));
-        // assert
-        const proof = await attestationProvider.provePayment(txHash, underlyingAgent1, underlyingBurnAddr);
-        // whitelist agent management address
-        await whitelistAgentOwner(settings.agentOwnerRegistry, agentOwner1);
-        await assetManager.proveUnderlyingAddressEOA(proof, { from: agentOwner1 });
-    });
-
-    it("should not prove EOA address if wrong payment reference", async () => {
-        // init
-        chain.mint(underlyingAgent1, toBNExp(100, 18));
-        // act
-        const txHash = await wallet.addTransaction(underlyingAgent1, underlyingBurnAddr, 1, null);
-        // assert
-        const proof = await attestationProvider.provePayment(txHash, underlyingAgent1, underlyingBurnAddr);
-        // whitelist agent management address
-        await whitelistAgentOwner(settings.agentOwnerRegistry, agentOwner1);
-        await expectRevert.custom(assetManager.proveUnderlyingAddressEOA(proof, { from: agentOwner1 }), "InvalidAddressOwnershipProof", []);
-    });
-
-    it("should prove EOA address without changing current block number", async () => {
-        // init
-        chain.mint(underlyingAgent1, toBNExp(100, 18));
-        // act
-        const txHash = await wallet.addTransaction(underlyingAgent1, underlyingBurnAddr, 1, PaymentReference.addressOwnership(agentOwner1));
-        const proof = await attestationProvider.provePayment(txHash, underlyingAgent1, underlyingBurnAddr);
-        chain.mine(3);  // skip some blocks
-        const proofBlock = await attestationProvider.proveConfirmedBlockHeightExists(Number(settings.attestationWindowSeconds));
-        await assetManager.updateCurrentBlock(proofBlock);
-        // whitelist agent management address
-        await whitelistAgentOwner(settings.agentOwnerRegistry, agentOwner1);
-        await assetManager.proveUnderlyingAddressEOA(proof, { from: agentOwner1 });
-        // assert
-        const { 0: currentBlock } = await assetManager.currentUnderlyingBlock();
-        assertWeb3Equal(currentBlock, proofBlock.data.requestBody.blockNumber);
-        assert.isAbove(Number(currentBlock), Number(proof.data.responseBody.blockNumber) + 2);
-    });
-
-    it("should not prove EOA address - address already claimed", async () => {
-        // init
-        await createAgent(agentOwner1, underlyingAgent1);
-        chain.mint(underlyingAgent1, toBNExp(100, 18));
-        // act
-        const txHash = await wallet.addTransaction(underlyingAgent1, underlyingBurnAddr, 1, PaymentReference.addressOwnership(agentOwner1));
-        // assert
-        const proof = await attestationProvider.provePayment(txHash, underlyingAgent1, underlyingBurnAddr);
-        await expectRevert.custom(assetManager.proveUnderlyingAddressEOA(proof, { from: agentOwner1 }), "AddressAlreadyClaimed", []);
-    });
-
->>>>>>> 71e13d79
     it("should create agent", async () => {
         // init
         chain.mint(underlyingAgent1, toBNExp(100, 18));
@@ -192,28 +136,7 @@
             "AddressInvalid", []);
     });
 
-<<<<<<< HEAD
     it("should not create agent - address already claimed", async () => {
-=======
-    it("should not create agent - address already claimed (with EOA proof)", async () => {
-        // init
-        const ci = testChainInfo.btc;
-        settings = createTestSettings(contracts, ci, { requireEOAAddressProof: true });
-        [assetManager, fAsset] = await newAssetManager(governance, assetManagerController, ci.name, ci.symbol, ci.decimals, settings, collaterals, ci.assetName, ci.assetSymbol);
-        // act
-        await createAgent(agentOwner1, underlyingAgent1);
-        // assert
-        const addressValidityProof = await attestationProvider.proveAddressValidity(underlyingAgent1);
-        assert.isTrue(addressValidityProof.data.responseBody.isValid);
-        const agentSettings = createTestAgentSettings(usdc.address);
-        // whitelist agent management address
-        await whitelistAgentOwner(settings.agentOwnerRegistry, accounts[0]);
-        await expectRevert.custom(assetManager.createAgentVault(web3DeepNormalize(addressValidityProof), web3DeepNormalize(agentSettings)),
-            "AddressAlreadyClaimed", []);
-    });
-
-    it("should not create agent - address already claimed (no EOA proof)", async () => {
->>>>>>> 71e13d79
         // init
         // act
         await createAgent(agentOwner1, underlyingAgent1);
@@ -242,7 +165,7 @@
         assert.equal(await poolToken.symbol(), "FCPT-BTC-AGX");
     });
 
-    it.only("should not create agent if pool token is not unique or invalid", async () => {
+    it("should not create agent if pool token is not unique or invalid", async () => {
         // init
         const agent = await createAgent(agentOwner1, underlyingAgent1, { poolTokenSuffix: "AG-X-5" });
         // act
