import { AgentSettings, CollateralType } from "../../../../lib/fasset/AssetManagerTypes";
import { PaymentReference } from "../../../../lib/fasset/PaymentReference";
import { testChainInfo } from "../../../../lib/test-utils/actors/TestChainInfo";
import { AssetManagerInitSettings, newAssetManager } from "../../../../lib/test-utils/fasset/CreateAssetManager";
import { MockChain, MockChainWallet } from "../../../../lib/test-utils/fasset/MockChain";
import { MockFlareDataConnectorClient } from "../../../../lib/test-utils/fasset/MockFlareDataConnectorClient";
import { expectEvent, expectRevert, time } from "../../../../lib/test-utils/test-helpers";
import { createTestAgent, createTestCollaterals, createTestContracts, createTestSettings, TestSettingsContracts } from "../../../../lib/test-utils/test-settings";
import { getTestFile, loadFixtureCopyVars } from "../../../../lib/test-utils/test-suite-helpers";
import { AttestationHelper } from "../../../../lib/underlying-chain/AttestationHelper";
import { filterEvents, requiredEventArgs } from "../../../../lib/utils/events/truffle";
import { toBN, toBNExp, toWei, ZERO_ADDRESS } from "../../../../lib/utils/helpers";
import { AgentVaultInstance, ERC20MockInstance, FAssetInstance, IIAssetManagerInstance, WNatMockInstance } from "../../../../typechain-truffle";

const CollateralPool = artifacts.require('CollateralPool');
const CollateralPoolToken = artifacts.require('CollateralPoolToken');

contract(`Challenges.sol; ${getTestFile(__filename)}; Challenges basic tests`, accounts => {
    const governance = accounts[10];
    const assetManagerController = accounts[11];
    let contracts: TestSettingsContracts;
    let assetManager: IIAssetManagerInstance;
    let fAsset: FAssetInstance;
    let wNat: WNatMockInstance;
    let usdc: ERC20MockInstance;
    let settings: AssetManagerInitSettings;
    let collaterals: CollateralType[];
    let chain: MockChain;
    let wallet: MockChainWallet;
    let flareDataConnectorClient: MockFlareDataConnectorClient;
    let attestationProvider: AttestationHelper;

    let agentVault: AgentVaultInstance;
    let agentVault2: AgentVaultInstance;

    let agentTxHash: string;
    let agentTxProof: any;

    // addresses
    const underlyingBurnAddr = "Burn";
    const agentOwner1 = accounts[20];
    const underlyingAgent1 = "Agent1";  // addresses on mock underlying chain can be any string, as long as it is unique
    const whitelistedAccount = accounts[1];
    const underlyingRedeemer = "Redeemer";
    const agentOwner2 = accounts[40];
    const underlyingAgent2 = "Agent2";
    const underlyingMinterAddress = "Minter";
    const minterAddress1 = accounts[30];
    const underlyingRedeemer1 = "Redeemer1";
    const redeemerAddress1 = accounts[50]


    function createAgent(owner: string, underlyingAddress: string, options?: Partial<AgentSettings>) {
        const vaultCollateralToken = options?.vaultCollateralToken ?? usdc.address;
        return createTestAgent({ assetManager, settings, chain, wallet, attestationProvider }, owner, underlyingAddress, vaultCollateralToken, options);
    }

    async function depositAndMakeAgentAvailable(agentVault: AgentVaultInstance, owner: string) {
        // depositCollateral
        const agentPoolTokens = toWei(3e8);
        const vaultCollateral = toBNExp(250_000, 18);
        await usdc.mintAmount(owner, vaultCollateral);
        await usdc.increaseAllowance(agentVault.address, vaultCollateral, { from: owner });
        await agentVault.depositCollateral(usdc.address, vaultCollateral, { from: owner });
        await depositPoolTokens(agentVault, owner, agentPoolTokens);
        await assetManager.makeAgentAvailable(agentVault.address, { from: owner });
    }

    async function updateUnderlyingBlock() {
        const proof = await attestationProvider.proveConfirmedBlockHeightExists(Number(settings.attestationWindowSeconds));
        await assetManager.updateCurrentBlock(proof);
    }

    async function mint(agentVault: AgentVaultInstance, lots: number, minterAddress: string, chain: MockChain, underlyingMinterAddress: string, updateBlock: boolean) {
        chain.mint(underlyingMinterAddress, toBNExp(10000, 18));
        if (updateBlock) await updateUnderlyingBlock();
        // perform minting
        const agentInfo = await assetManager.getAgentInfo(agentVault.address);
        const crFee = await assetManager.collateralReservationFee(lots);
        const resAg = await assetManager.reserveCollateral(agentVault.address, lots, agentInfo.feeBIPS, ZERO_ADDRESS, { from: minterAddress, value: crFee });
        const crt = requiredEventArgs(resAg, 'CollateralReserved');
        const paymentAmount = crt.valueUBA.add(crt.feeUBA);
        const txHash = await wallet.addTransaction(underlyingMinterAddress, crt.paymentAddress, paymentAmount, crt.paymentReference);
        const proof = await attestationProvider.provePayment(txHash, underlyingMinterAddress, crt.paymentAddress);
        const res = await assetManager.executeMinting(proof, crt.collateralReservationId, { from: minterAddress });
        return requiredEventArgs(res, 'MintingExecuted');
    }

    async function mintAndRedeem(agentVault: AgentVaultInstance, chain: MockChain, underlyingMinterAddress: string, minterAddress: string, underlyingRedeemerAddress: string, redeemerAddress: string, updateBlock: boolean) {
        const lots = 3;
        // minter
        const minted = await mint(agentVault, lots, minterAddress, chain, underlyingMinterAddress, updateBlock);
        // redeemer "buys" f-assets
        await fAsset.transfer(redeemerAddress, minted.mintedAmountUBA, { from: minterAddress });
        // redemption request
        const resR = await assetManager.redeem(lots, underlyingRedeemerAddress, ZERO_ADDRESS, { from: redeemerAddress });
        const redemptionRequests = filterEvents(resR, 'RedemptionRequested').map(e => e.args);
        const request = redemptionRequests[0];
        return request;
    }

    async function depositPoolTokens(agentVault: AgentVaultInstance, owner: string, tokens: BN) {
        const pool = await CollateralPool.at(await assetManager.getCollateralPool(agentVault.address));
        const poolToken = await CollateralPoolToken.at(await pool.poolToken());
<<<<<<< HEAD
        await pool.enter(0, false, { value: tokens, from: owner }); // owner will get at least `tokens` of tokens
        await time.deterministicIncrease(await assetManager.getCollateralPoolTokenTimelockSeconds()); // wait for token timelock
=======
        await pool.enter({ value: tokens, from: owner }); // owner will get at least `tokens` of tokens
        await deterministicTimeIncrease(await assetManager.getCollateralPoolTokenTimelockSeconds()); // wait for token timelock
>>>>>>> 03304ecf
        await poolToken.transfer(agentVault.address, tokens, { from: owner });
    }

    async function initialize() {
        const ci = testChainInfo.eth;
        contracts = await createTestContracts(governance);
        // save some contracts as globals
        ({ wNat } = contracts);
        usdc = contracts.stablecoins.USDC;
        // create mock chain and attestation provider
        chain = new MockChain(await time.latest());
        wallet = new MockChainWallet(chain);
        flareDataConnectorClient = new MockFlareDataConnectorClient(contracts.fdcHub, contracts.relay, { [ci.chainId]: chain }, 'auto');
        attestationProvider = new AttestationHelper(flareDataConnectorClient, chain, ci.chainId);
        // create asset manager
        collaterals = createTestCollaterals(contracts, ci);
        settings = createTestSettings(contracts, ci, { requireEOAAddressProof: true });
        [assetManager, fAsset] = await newAssetManager(governance, assetManagerController, ci.name, ci.symbol, ci.decimals, settings, collaterals, ci.assetName, ci.assetSymbol);

        agentVault = await createAgent(agentOwner1, underlyingAgent1);
        agentVault2 = await createAgent(agentOwner2, underlyingAgent2);

        agentTxHash = await wallet.addTransaction(underlyingAgent1, underlyingRedeemer, toWei(1), PaymentReference.redemption(1));
        agentTxProof = await attestationProvider.proveBalanceDecreasingTransaction(agentTxHash, underlyingAgent1);
        return { contracts, wNat, usdc, chain, wallet, flareDataConnectorClient, attestationProvider, collaterals, settings, assetManager, fAsset, agentVault, agentVault2, agentTxHash, agentTxProof };
    };

    beforeEach(async () => {
        ({ contracts, wNat, usdc, chain, wallet, flareDataConnectorClient, attestationProvider, collaterals, settings, assetManager, fAsset, agentVault, agentVault2, agentTxHash, agentTxProof } =
            await loadFixtureCopyVars(initialize));
    });

    describe("illegal payment challenge", () => {

        it("should succeed challenging illegal payment", async() => {
            const txHash = await wallet.addTransaction(
                underlyingAgent1, underlyingRedeemer, 1, PaymentReference.redemption(0));
            const proof = await attestationProvider.proveBalanceDecreasingTransaction(txHash, underlyingAgent1);
            const res = await assetManager.illegalPaymentChallenge(
                proof, agentVault.address, { from: whitelistedAccount });
            expectEvent(res, "IllegalPaymentConfirmed");
        });

        it("should succeed challenging illegal payment for redemption", async() => {
            const txHash = await wallet.addTransaction(
                underlyingAgent1, underlyingRedeemer, 1, PaymentReference.redemption(1));
            const proof = await attestationProvider.proveBalanceDecreasingTransaction(txHash, underlyingAgent1);
            const res = await assetManager.illegalPaymentChallenge(
                proof, agentVault.address, { from: whitelistedAccount });
            expectEvent(res, "IllegalPaymentConfirmed");
        });

        it("should succeed challenging illegal withdrawal payment", async() => {
            const txHash = await wallet.addTransaction(
                underlyingAgent1, underlyingRedeemer, 1, PaymentReference.announcedWithdrawal(1));
            const proof = await attestationProvider.proveBalanceDecreasingTransaction(txHash, underlyingAgent1);
            const res = await assetManager.illegalPaymentChallenge(
                proof, agentVault.address, { from: whitelistedAccount });
            expectEvent(res, "IllegalPaymentConfirmed");
        });

        it("should succeed challenging illegal withdrawal payment - no announcement, zero id in reference", async () => {
            const txHash = await wallet.addTransaction(
                underlyingAgent1, underlyingRedeemer, 1, PaymentReference.announcedWithdrawal(0));
            const proof = await attestationProvider.proveBalanceDecreasingTransaction(txHash, underlyingAgent1);
            const res = await assetManager.illegalPaymentChallenge(
                proof, agentVault.address, { from: whitelistedAccount });
            expectEvent(res, "IllegalPaymentConfirmed");
        });

        it("should not succeed challenging illegal payment - verified transaction too old", async() => {
            const txHash = await wallet.addTransaction(
                underlyingAgent1, underlyingRedeemer, 1, PaymentReference.redemption(0));
            const proof = await attestationProvider.proveBalanceDecreasingTransaction(txHash, underlyingAgent1);

            await time.deterministicIncrease(14 * 86400);
            const res = assetManager.illegalPaymentChallenge(
                proof, agentVault.address, { from: whitelistedAccount });
            await expectRevert(res, "verified transaction too old")
        });

        it("should not succeed challenging illegal payment - chlg: not agent's address", async () => {
            const txHash = await wallet.addTransaction(
                underlyingAgent1, underlyingRedeemer, 1, PaymentReference.redemption(0));
            const proof = await attestationProvider.proveBalanceDecreasingTransaction(txHash, underlyingAgent1);

            const res = assetManager.illegalPaymentChallenge(
                proof, agentVault2.address, { from: whitelistedAccount });
            await expectRevert(res, "chlg: not agent's address")
        });

        it("should not succeed challenging illegal payment - matching ongoing announced pmt", async () => {
            const resp = await assetManager.announceUnderlyingWithdrawal(agentVault.address, { from: agentOwner1 });
            const req = requiredEventArgs(resp, 'UnderlyingWithdrawalAnnounced')
            const txHash = await wallet.addTransaction(underlyingAgent1, underlyingRedeemer, 1, req.paymentReference);

            const proof = await attestationProvider.proveBalanceDecreasingTransaction(txHash, underlyingAgent1);
            const res = assetManager.illegalPaymentChallenge(proof, agentVault.address, { from: whitelistedAccount });
            await expectRevert(res, 'matching ongoing announced pmt');
        });

    });

    describe("double payment challenge", () => {

        it("should revert on transactions with same references", async() => {
            const txHash = await wallet.addTransaction(
                underlyingAgent1, underlyingRedeemer, 1, PaymentReference.redemption(2));
            const proof = await attestationProvider.proveBalanceDecreasingTransaction(txHash, underlyingAgent1);
            const promise = assetManager.doublePaymentChallenge(
                agentTxProof, proof, agentVault.address, { from: whitelistedAccount });
            await expectRevert(promise, "challenge: not duplicate");
        });

        it("should revert on wrong agent's address", async() => {
            const txHash = await wallet.addTransaction(
                underlyingAgent2, underlyingRedeemer, 1, PaymentReference.redemption(2));
            const proof = await attestationProvider.proveBalanceDecreasingTransaction(txHash, underlyingAgent2);
            const promise = assetManager.doublePaymentChallenge(
                agentTxProof, proof, agentVault.address, { from: whitelistedAccount });
            await expectRevert(promise, "chlg 2: not agent's address");
        });

        it("should revert on same references", async() => {
            const promise = assetManager.doublePaymentChallenge(
                agentTxProof, agentTxProof, agentVault.address, { from: whitelistedAccount });
            await expectRevert(promise, "chlg dbl: same transaction");
        });

        it("should revert on not agent's address", async() => {
            const txHash = await wallet.addTransaction(
                underlyingAgent1, underlyingRedeemer, 1, PaymentReference.redemption(1));
            const proof = await attestationProvider.proveBalanceDecreasingTransaction(txHash, underlyingAgent1);
            const res = assetManager.doublePaymentChallenge(
                agentTxProof, proof, agentVault2.address, { from: whitelistedAccount });
            await expectRevert(res, "chlg 1: not agent's address");
        });

        it("should successfully challenge double payments", async() => {
            const txHash = await wallet.addTransaction(
                underlyingAgent1, underlyingRedeemer, 1, PaymentReference.redemption(1));
            const proof = await attestationProvider.proveBalanceDecreasingTransaction(txHash, underlyingAgent1);
            const res = await assetManager.doublePaymentChallenge(
                agentTxProof, proof, agentVault.address, { from: whitelistedAccount });
            expectEvent(res, 'DuplicatePaymentConfirmed', {
                agentVault: agentVault.address, transactionHash1: agentTxHash, transactionHash2: txHash
            });
        });
    });

   describe("payments making free balance negative challange", () => {

        it("should revert repeated transaction", async() => {
            // payment references match
            const prms1 = assetManager.freeBalanceNegativeChallenge(
                [agentTxProof, agentTxProof], agentVault.address, { from: whitelistedAccount });
            await expectRevert(prms1, "mult chlg: repeated transaction");
        });

        it("should revert if transaction has different sources", async() => {
            const txHashA2 = await wallet.addTransaction(
                underlyingAgent2, underlyingRedeemer, 1, PaymentReference.redemption(2));
            const proofA2 = await attestationProvider.proveBalanceDecreasingTransaction(txHashA2, underlyingAgent2);
            // transaction sources are not the same agent
            const prmsW = assetManager.freeBalanceNegativeChallenge(
                [agentTxProof, proofA2], agentVault.address, { from: whitelistedAccount });
            await expectRevert(prmsW, "mult chlg: not agent's address");
        });

        it("should revert - already confirmed payments should be ignored", async () => {
            // init
            await depositAndMakeAgentAvailable(agentVault, agentOwner1);
            const request = await mintAndRedeem(agentVault, chain, underlyingMinterAddress, minterAddress1, underlyingRedeemer1, redeemerAddress1, true);
            //perform redemption payment
            const paymentAmt = request.valueUBA.sub(request.feeUBA);
            const tx1Hash = await wallet.addTransaction(underlyingAgent1, request.paymentAddress, paymentAmt, request.paymentReference);
            const proofR = await attestationProvider.provePayment(tx1Hash, underlyingAgent1, request.paymentAddress);
            await assetManager.confirmRedemptionPayment(proofR, request.requestId, { from: agentOwner1 });

            const proof2 = await attestationProvider.proveBalanceDecreasingTransaction(tx1Hash, underlyingAgent1);

            const res = assetManager.freeBalanceNegativeChallenge([agentTxProof, proof2], agentVault.address, { from: whitelistedAccount });
            await expectRevert(res, "mult chlg: enough balance");
        });

        it("should revert - mult chlg: enough balance", async () => {
            // init
            await depositAndMakeAgentAvailable(agentVault, agentOwner1);
            const request = await mintAndRedeem(agentVault, chain, underlyingMinterAddress, minterAddress1, underlyingRedeemer1, redeemerAddress1, true);
            //perform redemption payment
            const paymentAmt = request.valueUBA.sub(request.feeUBA);
            const tx1Hash = await wallet.addTransaction(underlyingAgent1, request.paymentAddress, paymentAmt, request.paymentReference);
            const proofR = await attestationProvider.provePayment(tx1Hash, underlyingAgent1, request.paymentAddress);
            await assetManager.confirmRedemptionPayment(proofR, request.requestId, { from: agentOwner1 });

            const txHash2 = await wallet.addTransaction(underlyingAgent1, underlyingRedeemer, 1, PaymentReference.announcedWithdrawal(2));
            const proof2 = await attestationProvider.proveBalanceDecreasingTransaction(txHash2, underlyingAgent1);

            const res = assetManager.freeBalanceNegativeChallenge([agentTxProof, proof2], agentVault.address, { from: whitelistedAccount });
            await expectRevert(res, "mult chlg: enough balance");
        });

        it("should succeed in challenging payments if they make balance negative", async() => {
            await depositAndMakeAgentAvailable(agentVault, agentOwner1);
            await mint(agentVault, 1, minterAddress1, chain, underlyingMinterAddress, true);
            const info = await assetManager.getAgentInfo(agentVault.address);
            const transferAmount = toBN(info.underlyingBalanceUBA).muln(2);
            // make sure agent has enough available to make transaction (but without asset manager accounting it)
            chain.mint(underlyingAgent1, transferAmount);
            // console.log(deepFormat(info));
            const txHash2 = await wallet.addTransaction(
                underlyingAgent1, underlyingRedeemer, transferAmount, PaymentReference.announcedWithdrawal(2));
            const proof2 = await attestationProvider.proveBalanceDecreasingTransaction(txHash2, underlyingAgent1);
            // successful challenge
            const res1 = await assetManager.freeBalanceNegativeChallenge(
                [agentTxProof, proof2], agentVault.address, { from: whitelistedAccount });
            expectEvent(res1, 'UnderlyingBalanceTooLow', {agentVault: agentVault.address});
       });
    });

});<|MERGE_RESOLUTION|>--- conflicted
+++ resolved
@@ -102,13 +102,8 @@
     async function depositPoolTokens(agentVault: AgentVaultInstance, owner: string, tokens: BN) {
         const pool = await CollateralPool.at(await assetManager.getCollateralPool(agentVault.address));
         const poolToken = await CollateralPoolToken.at(await pool.poolToken());
-<<<<<<< HEAD
-        await pool.enter(0, false, { value: tokens, from: owner }); // owner will get at least `tokens` of tokens
+        await pool.enter({ value: tokens, from: owner }); // owner will get at least `tokens` of tokens
         await time.deterministicIncrease(await assetManager.getCollateralPoolTokenTimelockSeconds()); // wait for token timelock
-=======
-        await pool.enter({ value: tokens, from: owner }); // owner will get at least `tokens` of tokens
-        await deterministicTimeIncrease(await assetManager.getCollateralPoolTokenTimelockSeconds()); // wait for token timelock
->>>>>>> 03304ecf
         await poolToken.transfer(agentVault.address, tokens, { from: owner });
     }
 
