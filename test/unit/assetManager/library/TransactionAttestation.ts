import { AgentSettings, CollateralType } from "../../../../lib/fasset/AssetManagerTypes";
import { PaymentReference } from "../../../../lib/fasset/PaymentReference";
import { testChainInfo } from "../../../../lib/test-utils/actors/TestChainInfo";
import { AssetManagerInitSettings, newAssetManager } from "../../../../lib/test-utils/fasset/CreateAssetManager";
import { MockChain, MockChainWallet } from "../../../../lib/test-utils/fasset/MockChain";
import { MockFlareDataConnectorClient } from "../../../../lib/test-utils/fasset/MockFlareDataConnectorClient";
import { expectRevert, time } from "../../../../lib/test-utils/test-helpers";
import { createTestAgent, createTestAgentSettings, createTestCollaterals, createTestContracts, createTestSettings, TestSettingsContracts, whitelistAgentOwner } from "../../../../lib/test-utils/test-settings";
import { getTestFile, loadFixtureCopyVars } from "../../../../lib/test-utils/test-suite-helpers";
import { AttestationHelper } from "../../../../lib/underlying-chain/AttestationHelper";
import { SourceId } from "../../../../lib/underlying-chain/SourceId";
import { requiredEventArgs } from "../../../../lib/utils/events/truffle";
import { randomAddress, toBN, toBNExp, toWei, ZERO_ADDRESS } from "../../../../lib/utils/helpers";
import { web3DeepNormalize } from "../../../../lib/utils/web3normalize";
import { AgentVaultInstance, ERC20MockInstance, FAssetInstance, IIAssetManagerInstance, WNatMockInstance } from "../../../../typechain-truffle";

contract(`TransactionAttestation.sol; ${getTestFile(__filename)}; Transaction attestation basic tests`, accounts => {
    const governance = accounts[10];
    const assetManagerController = accounts[11];
    let contracts: TestSettingsContracts;
    let assetManager: IIAssetManagerInstance;
    let fAsset: FAssetInstance;
    let wNat: WNatMockInstance;
    let usdc: ERC20MockInstance;
    let settings: AssetManagerInitSettings;
    let collaterals: CollateralType[];
    let chain: MockChain;
    let wallet: MockChainWallet;
    let flareDataConnectorClient: MockFlareDataConnectorClient;
    let attestationProvider: AttestationHelper;

    // addresses
    const agentOwner1 = accounts[20];
    const underlyingAgent1 = "Agent1";  // addresses on mock underlying chain can be any string, as long as it is unique

    function createAgent(owner: string, underlyingAddress: string, options?: Partial<AgentSettings>) {
        const vaultCollateralToken = options?.vaultCollateralToken ?? usdc.address;
        return createTestAgent({ assetManager, settings, chain, wallet, attestationProvider }, owner, underlyingAddress, vaultCollateralToken, options);
    }

    async function depositAndMakeAgentAvailable(agentVault: AgentVaultInstance, owner: string, fullAgentCollateral: BN = toWei(3e8)) {
        await depositCollateral(owner, agentVault, fullAgentCollateral);
        await agentVault.buyCollateralPoolTokens({ from: owner, value: fullAgentCollateral });  // add pool collateral and agent pool tokens
        await assetManager.makeAgentAvailable(agentVault.address, { from: owner });
    }

    async function depositCollateral(owner: string, agentVault: AgentVaultInstance, amount: BN, token: ERC20MockInstance = usdc) {
        await token.mintAmount(owner, amount);
        await token.approve(agentVault.address, amount, { from: owner });
        await agentVault.depositCollateral(token.address, amount, { from: owner });
    }

    async function reserveCollateral(agentVault: AgentVaultInstance, chain: MockChain, lots: number, underlyingMinterAddress: string, minterAddress: string) {
        // update underlying block
        const proof = await attestationProvider.proveConfirmedBlockHeightExists(Number(settings.attestationWindowSeconds));
        await assetManager.updateCurrentBlock(proof);
        // minter
        chain.mint(underlyingMinterAddress, toBNExp(10000, 18));
        // perform minting
        const agentInfo = await assetManager.getAgentInfo(agentVault.address);
        const crFee = await assetManager.collateralReservationFee(lots);
        const resAg = await assetManager.reserveCollateral(agentVault.address, lots, agentInfo.feeBIPS, ZERO_ADDRESS, { from: minterAddress, value: crFee });
        return requiredEventArgs(resAg, 'CollateralReserved');
    }

    async function initialize() {
        const ci = testChainInfo.eth;
        contracts = await createTestContracts(governance);
        // save some contracts as globals
        ({ wNat } = contracts);
        usdc = contracts.stablecoins.USDC;
        // create mock chain and attestation provider
        chain = new MockChain(await time.latest());
        wallet = new MockChainWallet(chain);
        flareDataConnectorClient = new MockFlareDataConnectorClient(contracts.fdcHub, contracts.relay, { [ci.chainId]: chain }, 'auto');
        attestationProvider = new AttestationHelper(flareDataConnectorClient, chain, ci.chainId);
        // create asset manager
        collaterals = createTestCollaterals(contracts, ci);
        settings = createTestSettings(contracts, ci);
        [assetManager, fAsset] = await newAssetManager(governance, assetManagerController, ci.name, ci.symbol, ci.decimals, settings, collaterals, ci.assetName, ci.assetSymbol);
        return { contracts, wNat, usdc, chain, wallet, flareDataConnectorClient, attestationProvider, collaterals, settings, assetManager, fAsset };
    }

    beforeEach(async () => {
        ({ contracts, wNat, usdc, chain, wallet, flareDataConnectorClient, attestationProvider, collaterals, settings, assetManager, fAsset } = await loadFixtureCopyVars(initialize));
    });

    it("should not verify payment - legal payment not proved", async () => {
        const agentVault = await createAgent(agentOwner1, underlyingAgent1);
        await depositAndMakeAgentAvailable(agentVault, agentOwner1);
        const minterUnderlying = "MINTER_UNDERLYING";
        const crt = await reserveCollateral(agentVault, chain, 3, minterUnderlying, accounts[4]);
        chain.mint(underlyingAgent1, 10001);
        const txHash = await wallet.addTransaction(underlyingAgent1, underlyingAgent1, 1, PaymentReference.minting(crt.collateralReservationId), { maxFee: 100 });
        const proof = await attestationProvider.provePayment(txHash, underlyingAgent1, underlyingAgent1);
        proof.data.responseBody.blockNumber = toBN(proof.data.responseBody.blockNumber).addn(1).toString();
<<<<<<< HEAD
        await expectRevert(assetManager.executeMinting(proof, crt.collateralReservationId, { from: agentOwner1 }), "legal payment not proved")
=======
        await expectRevert.custom(assetManager.proveUnderlyingAddressEOA(proof, { from: agentOwner1 }), "LegalPaymentNotProven", [])
>>>>>>> 71e13d79
    });

    it("should not verify payment - invalid chain", async () => {
        const agentVault = await createAgent(agentOwner1, underlyingAgent1);
        await depositAndMakeAgentAvailable(agentVault, agentOwner1);
        const minterUnderlying = "MINTER_UNDERLYING";
        const crt = await reserveCollateral(agentVault, chain, 3, minterUnderlying, accounts[4]);
        const chainId: SourceId = SourceId.DOGE;
        flareDataConnectorClient = new MockFlareDataConnectorClient(contracts.fdcHub, contracts.relay, { [chainId]: chain }, 'auto');
        attestationProvider = new AttestationHelper(flareDataConnectorClient, chain, chainId);
        chain.mint(underlyingAgent1, 10001);
        const txHash = await wallet.addTransaction(underlyingAgent1, underlyingAgent1, 1, PaymentReference.minting(crt.collateralReservationId), { maxFee: 100 });
        const proof = await attestationProvider.provePayment(txHash, underlyingAgent1, underlyingAgent1);
<<<<<<< HEAD
        await expectRevert(assetManager.executeMinting(proof, crt.collateralReservationId, { from: agentOwner1 }), "invalid chain")
=======
        await expectRevert.custom(assetManager.proveUnderlyingAddressEOA(proof, { from: agentOwner1 }), "InvalidChain", [])
>>>>>>> 71e13d79
    });

    it("should not execute minting payment default - non-payment not proved", async () => {
        const agentVault = await createAgent(agentOwner1, underlyingAgent1);
        await depositAndMakeAgentAvailable(agentVault, agentOwner1);
        const minterUnderlying = "MINTER_UNDERLYING";
        const crt = await reserveCollateral(agentVault, chain, 3, minterUnderlying, accounts[4]);
        for (let i = 0; i < 200; i++) {
            await wallet.addTransaction(minterUnderlying, minterUnderlying, 1, null);
        }
        const proof = await attestationProvider.proveReferencedPaymentNonexistence(crt.paymentAddress, crt.paymentReference, crt.valueUBA.sub(crt.feeUBA),
            crt.firstUnderlyingBlock.toNumber(), crt.lastUnderlyingBlock.toNumber(), crt.lastUnderlyingTimestamp.toNumber());
        proof.data.lowestUsedTimestamp = toBN(proof.data.lowestUsedTimestamp).addn(1).toString();
        const res = assetManager.mintingPaymentDefault(proof, crt.collateralReservationId, { from: agentOwner1 });
        await expectRevert.custom(res, 'NonPaymentNotProven', []);
    });

    it("should not execute minting payment default - invalid chain", async () => {
        const agentVault = await createAgent(agentOwner1, underlyingAgent1);
        await depositAndMakeAgentAvailable(agentVault, agentOwner1);
        const minterUnderlying = "MINTER_UNDERLYING";
        const crt = await reserveCollateral(agentVault, chain, 3, minterUnderlying, accounts[4]);
        for (let i = 0; i < 200; i++) {
            await wallet.addTransaction(minterUnderlying, minterUnderlying, 1, null);
        }
        const chainId: SourceId = SourceId.DOGE;
        flareDataConnectorClient = new MockFlareDataConnectorClient(contracts.fdcHub, contracts.relay, { [chainId]: chain }, 'auto');
        attestationProvider = new AttestationHelper(flareDataConnectorClient, chain, chainId);
        const proof = await attestationProvider.proveReferencedPaymentNonexistence(crt.paymentAddress, crt.paymentReference, crt.valueUBA.sub(crt.feeUBA),
            crt.firstUnderlyingBlock.toNumber(), crt.lastUnderlyingBlock.toNumber(), crt.lastUnderlyingTimestamp.toNumber());
        const res = assetManager.mintingPaymentDefault(proof, crt.collateralReservationId, { from: agentOwner1 });
        await expectRevert.custom(res, "InvalidChain", []);
    });

    it("should not succeed challenging illegal payment - transaction not proved", async() => {
        const agentVault = await createAgent(agentOwner1, underlyingAgent1);
        const txHash = await wallet.addTransaction(underlyingAgent1, randomAddress(), 1, PaymentReference.redemption(0));
        const proof = await attestationProvider.proveBalanceDecreasingTransaction(txHash, underlyingAgent1);
        proof.data.responseBody.spentAmount = toBN(proof.data.responseBody.spentAmount).addn(1).toString();
        const res = assetManager.illegalPaymentChallenge(proof, agentVault.address);
        await expectRevert.custom(res, "TransactionNotProven", []);
    });

    it("should not succeed challenging illegal payment - invalid chain", async () => {
        const agentVault = await createAgent(agentOwner1, underlyingAgent1);
        const txHash = await wallet.addTransaction(underlyingAgent1, randomAddress(), 1, PaymentReference.redemption(0));
        const chainId: SourceId = SourceId.DOGE;
        flareDataConnectorClient = new MockFlareDataConnectorClient(contracts.fdcHub, contracts.relay, { [chainId]: chain }, 'auto');
        attestationProvider = new AttestationHelper(flareDataConnectorClient, chain, chainId);
        const proof = await attestationProvider.proveBalanceDecreasingTransaction(txHash, underlyingAgent1);
        const res = assetManager.illegalPaymentChallenge(proof, agentVault.address);
        await expectRevert.custom(res, "InvalidChain", []);
    });

    it("should not update current block - block height not proved", async() => {
        await createAgent(agentOwner1, underlyingAgent1);
        const proof = await attestationProvider.proveConfirmedBlockHeightExists(Number(settings.attestationWindowSeconds));
        proof.data.requestBody.blockNumber = toBN(proof.data.requestBody.blockNumber).addn(1).toString();
        const res = assetManager.updateCurrentBlock(proof);
        await expectRevert.custom(res, "BlockHeightNotProven", [])
    });

    it("should not update current block - invalid chain", async () => {
        await createAgent(agentOwner1, underlyingAgent1);
        const chainId: SourceId = SourceId.DOGE;
        flareDataConnectorClient = new MockFlareDataConnectorClient(contracts.fdcHub, contracts.relay, { [chainId]: chain }, 'auto');
        attestationProvider = new AttestationHelper(flareDataConnectorClient, chain, chainId);
        const proof = await attestationProvider.proveConfirmedBlockHeightExists(Number(settings.attestationWindowSeconds));
        const res = assetManager.updateCurrentBlock(proof);
        await expectRevert.custom(res, "InvalidChain", [])
    });

    it("should not verify address validity - invalid chain", async () => {
        await whitelistAgentOwner(settings.agentOwnerRegistry, agentOwner1);
        const chainId: SourceId = SourceId.DOGE;
        flareDataConnectorClient = new MockFlareDataConnectorClient(contracts.fdcHub, contracts.relay, { [chainId]: chain }, 'auto');
        attestationProvider = new AttestationHelper(flareDataConnectorClient, chain, chainId);
        const proof = await attestationProvider.proveAddressValidity("MY_ADDRESS");
        const promise = assetManager.createAgentVault(
            web3DeepNormalize(proof), web3DeepNormalize(createTestAgentSettings(usdc.address)), { from: agentOwner1 });
        await expectRevert.custom(promise, "InvalidChain", [])
    });
});<|MERGE_RESOLUTION|>--- conflicted
+++ resolved
@@ -94,11 +94,7 @@
         const txHash = await wallet.addTransaction(underlyingAgent1, underlyingAgent1, 1, PaymentReference.minting(crt.collateralReservationId), { maxFee: 100 });
         const proof = await attestationProvider.provePayment(txHash, underlyingAgent1, underlyingAgent1);
         proof.data.responseBody.blockNumber = toBN(proof.data.responseBody.blockNumber).addn(1).toString();
-<<<<<<< HEAD
-        await expectRevert(assetManager.executeMinting(proof, crt.collateralReservationId, { from: agentOwner1 }), "legal payment not proved")
-=======
-        await expectRevert.custom(assetManager.proveUnderlyingAddressEOA(proof, { from: agentOwner1 }), "LegalPaymentNotProven", [])
->>>>>>> 71e13d79
+        await expectRevert.custom(assetManager.executeMinting(proof, crt.collateralReservationId, { from: agentOwner1 }), "LegalPaymentNotProven", [])
     });
 
     it("should not verify payment - invalid chain", async () => {
@@ -112,11 +108,7 @@
         chain.mint(underlyingAgent1, 10001);
         const txHash = await wallet.addTransaction(underlyingAgent1, underlyingAgent1, 1, PaymentReference.minting(crt.collateralReservationId), { maxFee: 100 });
         const proof = await attestationProvider.provePayment(txHash, underlyingAgent1, underlyingAgent1);
-<<<<<<< HEAD
-        await expectRevert(assetManager.executeMinting(proof, crt.collateralReservationId, { from: agentOwner1 }), "invalid chain")
-=======
-        await expectRevert.custom(assetManager.proveUnderlyingAddressEOA(proof, { from: agentOwner1 }), "InvalidChain", [])
->>>>>>> 71e13d79
+        await expectRevert.custom(assetManager.executeMinting(proof, crt.collateralReservationId, { from: agentOwner1 }), "InvalidChain", [])
     });
 
     it("should not execute minting payment default - non-payment not proved", async () => {
