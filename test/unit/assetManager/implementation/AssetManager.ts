--- conflicted
+++ resolved
@@ -81,7 +81,7 @@
     // price of ftso-asset in uba/wei/base units
     async function ubaToTokenWei(uba: BN, tokenSymbol: string) {
         const { 0: assetPrice, 2: decimals } = await contracts.priceReader.getPrice(tokenSymbol);
-        return uba.mul(assetPrice).div(toBN(10 ** decimals.toNumber()));
+        return uba.mul(assetPrice).div(toBN(10**decimals.toNumber()));
     }
     async function ubaToC1Wei(uba: BN) {
         const { 0: assetPrice } = await contracts.priceReader.getPrice(assetSymbol);
@@ -94,7 +94,7 @@
     }
     async function usd5ToVaultCollateralWei(usd5: BN) {
         const { 0: usdcPrice, 2: usdcDecimals } = await contracts.priceReader.getPrice(usdcSymbol);
-        return usd5.mul(toWei(10 ** usdcDecimals.toNumber()).divn(1e5)).div(usdcPrice);
+        return usd5.mul(toWei(10**usdcDecimals.toNumber()).divn(1e5)).div(usdcPrice);
     }
 
     async function depositUnderlyingAsset(agentVault: AgentVaultInstance, owner: string, underlyingAgent: string, amount: BN) {
@@ -269,15 +269,9 @@
 
     describe("update agent settings", () => {
         it("should fail at announcing agent setting update from non-agent-owner account", async () => {
-<<<<<<< HEAD
             const agentVault = await createAgentVault(agentOwner1, underlyingAgent1);
-            await expectRevert(assetManager.announceAgentSettingUpdate(agentVault.address, "feeBIPS", 2000, { from: accounts[80] }),
-                "only agent vault owner");
-=======
-            const agentVault = await createAgentVaultWithEOA(agentOwner1, underlyingAgent1);
             await expectRevert.custom(assetManager.announceAgentSettingUpdate(agentVault.address, "feeBIPS", 2000, { from: accounts[80] }),
                 "OnlyAgentVaultOwner", []);
->>>>>>> 71e13d79
         });
 
         it("should fail at changing announced agent settings from non-agent-owner account", async () => {
@@ -644,7 +638,7 @@
             expectEvent(tx, "CollateralTypeDeprecated");
             const collateralType = await assetManager.getCollateralType(collaterals[1].collateralClass, collaterals[1].token);
             assertWeb3Equal(collateralType.validUntil, (await time.latest()).add(toBN(settings.tokenInvalidationTimeMinSeconds)));
-            const tx1 = await assetManager.switchVaultCollateral(agentVault.address, collaterals[2].token, { from: agentOwner1 });
+            const tx1 = await assetManager.switchVaultCollateral(agentVault.address,collaterals[2].token, { from: agentOwner1 });
             expectEvent(tx1, "AgentCollateralTypeChanged");
             const agentInfo = await assetManager.getAgentInfo(agentVault.address);
             assert.equal(agentInfo.vaultCollateralToken, collaterals[2].token);
@@ -659,7 +653,7 @@
             const collateralType = await assetManager.getCollateralType(collaterals[1].collateralClass, collaterals[1].token);
             assertWeb3Equal(collateralType.validUntil, (await time.latest()).add(toBN(settings.tokenInvalidationTimeMinSeconds)));
             const unknownToken = accounts[12];
-            const tx1 = assetManager.switchVaultCollateral(agentVault.address, unknownToken, { from: agentOwner1 });
+            const tx1 = assetManager.switchVaultCollateral(agentVault.address,unknownToken, { from: agentOwner1 });
             await expectRevert.custom(tx1, "UnknownToken", []);
         });
 
@@ -668,13 +662,8 @@
             // create asset manager
             collaterals = createTestCollaterals(contracts, ci);
             //Set token validUntil timestamp to some time in the past to make it deprecated
-<<<<<<< HEAD
             collaterals[1].validUntil = chain.currentTimestamp()-100;
             settings = createTestSettings(contracts, ci, { announcedUnderlyingConfirmationMinSeconds: 10 });
-=======
-            collaterals[1].validUntil = chain.currentTimestamp() - 100;
-            settings = createTestSettings(contracts, ci, { requireEOAAddressProof: true, announcedUnderlyingConfirmationMinSeconds: 10 });
->>>>>>> 71e13d79
             //Creating asset manager should revert because we are trying to add a vault collateral that is deprecated
             const res = newAssetManager(governance, assetManagerController, ci.name, ci.symbol, ci.decimals, settings, collaterals, ci.assetName, ci.assetSymbol);
             await expectRevert.custom(res, "CannotAddDeprecatedToken", []);
@@ -686,10 +675,10 @@
             await contracts.priceStore.setCurrentPrice(assetSymbol, toBNExp(5, 8), 0);
             await contracts.priceStore.setCurrentPriceFromTrustedProviders(usdcSymbol, toBNExp(5, 8), 0);
             //Can't switch vault collateral if it has not been deprecated
-            let res = assetManager.switchVaultCollateral(agentVault.address, collaterals[2].token, { from: agentOwner1 });
+            let res = assetManager.switchVaultCollateral(agentVault.address,collaterals[2].token, { from: agentOwner1 });
             await expectRevert.custom(res, "CollateralNotDeprecated", []);
             // Only agent owner can switch vault collateral
-            res = assetManager.switchVaultCollateral(agentVault.address, collaterals[2].token, { from: accounts[5] });
+            res = assetManager.switchVaultCollateral(agentVault.address,collaterals[2].token, { from: accounts[5] });
             await expectRevert.custom(res, "OnlyAgentVaultOwner", []);
             //deprecate token
             const tx = await assetManager.deprecateCollateralType(collaterals[1].collateralClass, collaterals[1].token,
@@ -700,10 +689,10 @@
             //Wait until you can switch vault collateral token
             await time.deterministicIncrease(settings.tokenInvalidationTimeMinSeconds);
             //Deprecated token can't be switched to
-            res = assetManager.switchVaultCollateral(agentVault.address, collaterals[1].token, { from: agentOwner1 });
+            res = assetManager.switchVaultCollateral(agentVault.address,collaterals[1].token, { from: agentOwner1 });
             await expectRevert.custom(res, "CollateralDeprecated", []);
             //Can't switch if CR too low
-            res = assetManager.switchVaultCollateral(agentVault.address, collaterals[2].token, { from: agentOwner1 });
+            res = assetManager.switchVaultCollateral(agentVault.address,collaterals[2].token, { from: agentOwner1 });
             await expectRevert.custom(res, "NotEnoughCollateral", []);
         });
 
@@ -754,9 +743,9 @@
             await usdt.mintAmount(agentOwner1, toWei(3e8));
             await usdt.approve(agentVault.address, toWei(3e8), { from: agentOwner1 });
             await agentVault.depositCollateral(usdt.address, toWei(3e8), { from: agentOwner1 });
-            await assetManager.switchVaultCollateral(agentVault.address, collaterals[2].token, { from: agentOwner1 });
+            await assetManager.switchVaultCollateral(agentVault.address,collaterals[2].token, { from: agentOwner1 });
             //Random address can't call collateral deposited
-            const res = assetManager.updateCollateral(agentVault.address, usdt.address, { from: accounts[5] });
+            const res = assetManager.updateCollateral(agentVault.address,usdt.address, { from: accounts[5] });
             await expectRevert.custom(res, "OnlyAgentVaultOrPool", []);
             const res1 = agentVault.updateCollateral(usdt.address, { from: accounts[5] });
             await expectRevert.custom(res1, "OnlyOwner", []);
@@ -778,13 +767,13 @@
             const agentVault = await createAgentVault(agentOwner1, underlyingAgent1);
             const newWnat = await ERC20Mock.new("Wrapped NAT", "WNAT");
             //Calling upgrade before updating contract won't do anything (just a branch test)
-            await assetManager.upgradeWNatContract(agentVault.address, { from: agentOwner1 });
+            await assetManager.upgradeWNatContract(agentVault.address, {from: agentOwner1});
             //Update wnat contract
             await assetManager.updateSystemContracts(assetManagerController, newWnat.address, { from: assetManagerController });
             //Random address shouldn't be able to upgrade wNat contract
-            const tx = assetManager.upgradeWNatContract(agentVault.address, { from: accounts[5] });
+            const tx = assetManager.upgradeWNatContract(agentVault.address, {from: accounts[5]});
             await expectRevert.custom(tx, "OnlyAgentVaultOwner", []);
-            const res = await assetManager.upgradeWNatContract(agentVault.address, { from: agentOwner1 });
+            const res = await assetManager.upgradeWNatContract(agentVault.address, {from: agentOwner1});
             expectEvent(res, "AgentCollateralTypeChanged");
             const eventArgs = requiredEventArgs(res, 'AgentCollateralTypeChanged');
             assert.equal(Number(eventArgs.collateralClass), CollateralClass.POOL);
@@ -807,19 +796,9 @@
             const addressValidityProof = await attestationProvider.proveAddressValidity(underlyingAgent1);
             assert.isTrue(addressValidityProof.data.responseBody.isValid);
             const settings = createTestAgentSettings(usdc.address);
-<<<<<<< HEAD
-            await expectRevert(assetManager.createAgentVault(web3DeepNormalize(addressValidityProof), web3DeepNormalize(settings), { from: agentOwner1 }),
-                "not whitelisted");
-            expectEvent(await assetManager.createAgentVault(web3DeepNormalize(addressValidityProof), web3DeepNormalize(settings), { from: whitelistedAccount}), "AgentVaultCreated");
-=======
             await expectRevert.custom(assetManager.createAgentVault(web3DeepNormalize(addressValidityProof), web3DeepNormalize(settings), { from: agentOwner1 }),
                 "AgentNotWhitelisted", []);
-            chain.mint(underlyingAgent1, toBNExp(100, 18));
-            const txHash = await wallet.addTransaction(underlyingAgent1, underlyingBurnAddr, 1, PaymentReference.addressOwnership(whitelistedAccount));
-            const proof = await attestationProvider.provePayment(txHash, underlyingAgent1, underlyingBurnAddr);
-            await assetManager.proveUnderlyingAddressEOA(proof, { from: whitelistedAccount });
-            expectEvent(await assetManager.createAgentVault(web3DeepNormalize(addressValidityProof), web3DeepNormalize(settings), { from: whitelistedAccount }), "AgentVaultCreated");
->>>>>>> 71e13d79
+            expectEvent(await assetManager.createAgentVault(web3DeepNormalize(addressValidityProof), web3DeepNormalize(settings), { from: whitelistedAccount}), "AgentVaultCreated");
         });
     });
 
@@ -1202,7 +1181,7 @@
             // create an available agent
             const agentVault = await createAvailableAgent(agentOwner1, underlyingAgent1);
             // check if agent available in three ways
-            const agentInfo = await assetManager.getAgentInfo(agentVault.address); 7
+            const agentInfo = await assetManager.getAgentInfo(agentVault.address);7
             assert.equal(agentInfo.publiclyAvailable, true);
             const availableAgentList = await assetManager.getAvailableAgentsList(0, 10);
             assert.equal(availableAgentList[0].length, 1);
@@ -1363,12 +1342,12 @@
             const crt = findRequiredEvent(tx, "CollateralReserved").args;
             assertWeb3Equal(crt.valueUBA, lotsToUBA(1));
             // don't mint f-assets for a while
-            chain.mineTo(crt.lastUnderlyingBlock.toNumber() + 1);
-            chain.skipTimeTo(crt.lastUnderlyingTimestamp.toNumber() + 1);
+            chain.mineTo(crt.lastUnderlyingBlock.toNumber()+1);
+            chain.skipTimeTo(crt.lastUnderlyingTimestamp.toNumber()+1);
             // prove non-payment
             const proof = await attestationProvider.proveReferencedPaymentNonexistence(underlyingAgent1,
                 PaymentReference.minting(crt.collateralReservationId), crt.valueUBA.add(crt.feeUBA),
-                0, chain.blockHeight() - 1, chain.lastBlockTimestamp() - 1);
+                0, chain.blockHeight()-1, chain.lastBlockTimestamp()-1);
             const tx2 = await assetManager.mintingPaymentDefault(proof, crt.collateralReservationId, { from: agentOwner1 });
             const def = findRequiredEvent(tx2, "MintingPaymentDefault").args;
             // check that events were emitted correctly
@@ -1498,12 +1477,12 @@
             const redemptionRequestTx = await assetManager.redeem(1, underlyingRedeemer, ZERO_ADDRESS, { from: redeemer });
             const redemptionRequest = findRequiredEvent(redemptionRequestTx, "RedemptionRequested").args;
             // agent doesn't pay for specified time / blocks
-            chain.mineTo(redemptionRequest.lastUnderlyingBlock.toNumber() + 1);
-            chain.skipTimeTo(redemptionRequest.lastUnderlyingTimestamp.toNumber() + 1);
+            chain.mineTo(redemptionRequest.lastUnderlyingBlock.toNumber()+1);
+            chain.skipTimeTo(redemptionRequest.lastUnderlyingTimestamp.toNumber()+1);
             // do default
             const proof = await attestationProvider.proveReferencedPaymentNonexistence(underlyingRedeemer,
                 PaymentReference.redemption(redemptionRequest.requestId), redemptionRequest.valueUBA.sub(redemptionRequest.feeUBA),
-                0, chain.blockHeight() - 1, chain.lastBlockTimestamp() - 1);
+                0, chain.blockHeight()-1, chain.lastBlockTimestamp()-1);
             const redemptionDefaultTx = await assetManager.redemptionPaymentDefault(proof, redemptionRequest.requestId, { from: agentOwner1 });
             // expect events
             const redemptionDefault = findRequiredEvent(redemptionDefaultTx, "RedemptionDefault").args;
@@ -1972,19 +1951,14 @@
         });
 
         it("random address shouldn't be able to attach controller", async () => {
-            const r = assetManager.attachController(false, { from: accounts[29] });
+            const r = assetManager.attachController(false, { from: accounts[29]});
             await expectRevert.custom(r, "OnlyAssetManagerController", []);
         });
 
         it("unattached asset manager can't create agent", async () => {
             await assetManager.attachController(false, { from: assetManagerController });
-<<<<<<< HEAD
             const r = createAgentVault(agentOwner1, underlyingAgent1);
-            await expectRevert(r, "not attached");
-=======
-            const r = createAgentVaultWithEOA(agentOwner1, underlyingAgent1);
             await expectRevert.custom(r, "NotAttached", []);
->>>>>>> 71e13d79
         });
 
         it("unattached asset manager can't do collateral reservations", async () => {
@@ -2022,7 +1996,7 @@
             collateral.token = (await ERC20Mock.new("New Token", "NT")).address;
             collateral.tokenFtsoSymbol = "NT";
             collateral.assetFtsoSymbol = "NT";
-            const r = assetManager.addCollateralType(web3DeepNormalize(collateral), { from: accounts[99] });
+            const r = assetManager.addCollateralType(web3DeepNormalize(collateral), { from: accounts[99]});
             await expectRevert.custom(r, "OnlyAssetManagerController", []);
         });
 
@@ -2165,15 +2139,9 @@
         it("Should unstick minting, where token direct price pair is true", async () => {
             const ci = testChainInfo.eth;
             collaterals = createTestCollaterals(contracts, ci);
-<<<<<<< HEAD
             settings = createTestSettings(contracts, ci, { announcedUnderlyingConfirmationMinSeconds: 10 });
             collaterals[0].directPricePair=true;
             collaterals[1].directPricePair=true;
-=======
-            settings = createTestSettings(contracts, ci, { requireEOAAddressProof: true, announcedUnderlyingConfirmationMinSeconds: 10 });
-            collaterals[0].directPricePair = true;
-            collaterals[1].directPricePair = true;
->>>>>>> 71e13d79
             [assetManager, fAsset] = await newAssetManager(governance, assetManagerController, ci.name, ci.symbol, ci.decimals, settings, collaterals, ci.assetName, ci.assetSymbol);
             // create agent vault and make available
             const agentVault = await createAvailableAgent(agentOwner1, underlyingAgent1);
@@ -2242,9 +2210,9 @@
             const collateralPoolToken = await getCollateralPoolToken(agentVault.address);
             const r2 = await assetManager.isLockedVaultToken(agentVault.address, collateralPoolToken.address);
             const r3 = await assetManager.isLockedVaultToken(agentVault.address, usdc.address);
-            assert.equal(r1, false);
-            assert.equal(r2, true);
-            assert.equal(r3, true);
+            assert.equal(r1,false);
+            assert.equal(r2,true);
+            assert.equal(r3,true);
         });
 
         it("should not set agent owner registry if not from asset manager controller", async () => {
@@ -2572,7 +2540,7 @@
             const minUpdateTime = settings.minUpdateRepeatTimeSeconds;
             // skip time
             await time.deterministicIncrease(toBN(minUpdateTime).subn(2));
-            const promise = assetManager.setPaymentChallengeReward(toBN(paymentChallengeRewardNAT).addn(20), toBN(paymentChallengeRewardBIPS).addn(21), { from: assetManagerController });
+            const promise =  assetManager.setPaymentChallengeReward(toBN(paymentChallengeRewardNAT).addn(20), toBN(paymentChallengeRewardBIPS).addn(21), { from: assetManagerController });
             await expectRevert.custom(promise, "TooCloseToPreviousUpdate", []);
             await time.deterministicIncrease(1);
             await assetManager.setPaymentChallengeReward(toBN(paymentChallengeRewardNAT).addn(20), toBN(paymentChallengeRewardBIPS).addn(21), { from: assetManagerController });
