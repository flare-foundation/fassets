import { stopImpersonatingAccount } from "@nomicfoundation/hardhat-network-helpers";
import { impersonateContract } from "../../../../lib/test-utils/contract-test-helpers";
import { expectRevert, time } from "../../../../lib/test-utils/test-helpers";
import { getTestFile, loadFixtureCopyVars } from "../../../../lib/test-utils/test-suite-helpers";
import { assertWeb3Equal } from "../../../../lib/test-utils/web3assertions";
import { Permit, signPermit } from "../../../../lib/utils/erc20permits";
import { abiEncodeCall, BNish, erc165InterfaceId, MAX_UINT256, toBN, toBNExp, ZERO_ADDRESS } from "../../../../lib/utils/helpers";
import { FAssetInstance } from "../../../../typechain-truffle";

const FAsset = artifacts.require('FAsset');
const FAssetProxy = artifacts.require('FAssetProxy');
const MockContract = artifacts.require('MockContract');

contract(`FAsset.sol; ${getTestFile(__filename)}; FAsset basic tests`, accounts => {
    const governance = accounts[10];
    let fAsset: FAssetInstance;
    let assetManager: string;

    async function initialize() {
        const fAssetImpl = await FAsset.new();
        const fAssetProxy = await FAssetProxy.new(fAssetImpl.address, "FEthereum", "FETH", "Ethereum", "ETH", 18, { from: governance });
        const assetManagerMock = await MockContract.new();
        await assetManagerMock.givenMethodReturnUint(web3.eth.abi.encodeFunctionSignature("fassetFeeForTransfer(uint256)"), 0);
        await assetManagerMock.givenMethodReturn(web3.eth.abi.encodeFunctionSignature("fassetTransferFeePaid(uint256)"), "0x");
        assetManager = assetManagerMock.address;
        await impersonateContract(assetManager, toBNExp(1000, 18), accounts[0]);
        fAsset = await FAsset.at(fAssetProxy.address);
        return { fAsset, assetManager };
    }

    beforeEach(async () => {
        ({ fAsset, assetManager } = await loadFixtureCopyVars(initialize));
    });

    after(async () => {
        await stopImpersonatingAccount(assetManager);
    });

    describe("basic tests", () => {
        it("metadata should match", async function () {
            assert.equal(await fAsset.name(), "FEthereum");
            assert.equal(await fAsset.symbol(), "FETH");
            assert.equal(await fAsset.assetName(), "Ethereum");
            assert.equal(await fAsset.assetSymbol(), "ETH");
            assert.equal(String(await fAsset.decimals()), "18");
        });

        it('should not set asset manager if not governance', async function () {
            const promise = fAsset.setAssetManager(assetManager);
            await expectRevert.custom(promise, "OnlyDeployer", [])
        });

        it('should not set asset manager to zero address', async function () {
            const promise = fAsset.setAssetManager(ZERO_ADDRESS, { from: governance });
            await expectRevert.custom(promise, "ZeroAssetManager", [])
        });

        it('should not replace asset manager', async function () {
            await fAsset.setAssetManager(assetManager, { from: governance });
            const promise = fAsset.setAssetManager(assetManager, { from: governance });
            await expectRevert.custom(promise, "CannotReplaceAssetManager", [])
        });

        it('should mint FAsset', async function () {
            await fAsset.setAssetManager(assetManager, { from: governance });
            const amount = 100;
            await fAsset.mint(accounts[1], amount,{ from: assetManager });
            const balance = await fAsset.balanceOf(accounts[1]);
            assertWeb3Equal(balance.toNumber(), amount);
        });

        it('should not transfer FAsset to self', async function () {
            await fAsset.setAssetManager(assetManager, { from: governance });
            const amount = 100;
            await fAsset.mint(accounts[1], amount, { from: assetManager });
            await expectRevert.custom(fAsset.transfer(accounts[1], amount, { from: accounts[1] }), "CannotTransferToSelf", []);
        });

        it('only asset manager should be able to mint FAssets', async function () {
            await fAsset.setAssetManager(assetManager, { from: governance });
            const amount = 100;
            const res = fAsset.mint(accounts[1], amount,{ from: accounts[5] });
            await expectRevert.custom(res, "OnlyAssetManager", []);
        });

        it('only asset manager should be able to burn FAssets', async function () {
            await fAsset.setAssetManager(assetManager, { from: governance });
            const mint_amount = 100;
            const burn_amount = 20;
            await fAsset.mint(accounts[1], mint_amount,{ from: assetManager });
            const res = fAsset.burn(accounts[1], burn_amount,{ from: accounts[5] } );
            await expectRevert.custom(res, "OnlyAssetManager", []);
        });

        it('should burn FAsset', async function () {
            await fAsset.setAssetManager(assetManager, { from: governance });
            const mint_amount = 100;
            const burn_amount = 20;
            await fAsset.mint(accounts[1], mint_amount,{ from: assetManager });
            await fAsset.burn(accounts[1], burn_amount,{ from: assetManager } )
            const balance = await fAsset.balanceOf(accounts[1]);
            assertWeb3Equal(balance.toNumber(), mint_amount-burn_amount);
        });

        it('should not burn FAsset', async function () {
            await fAsset.setAssetManager(assetManager, { from: governance });
            const mint_amount = 10;
            const burn_amount = 20;
            await fAsset.mint(accounts[1], mint_amount,{ from: assetManager });
            const res = fAsset.burn(accounts[1], burn_amount,{ from: assetManager } );
            await expectRevert.custom(res, "FAssetBalanceTooLow", []);
        });
    });

    describe("history cleanup", function() {
        beforeEach(async () => {
            await fAsset.setAssetManager(assetManager, { from: governance });
            await fAsset.setCleanupBlockNumberManager(accounts[8], { from: assetManager });
        });

        it("some methods may only be cleaned by asset manager", async () => {
            await expectRevert.custom(fAsset.setCleanerContract(accounts[8]), "OnlyAssetManager", []);
            await expectRevert.custom(fAsset.setCleanupBlockNumberManager(accounts[8]), "OnlyAssetManager", []);
        });

        it("cleanup block number may only be called by the cleanup block number manager", async () => {
            await expectRevert.custom(fAsset.setCleanupBlockNumber(5), "OnlyCleanupBlockManager", []);
        });

        it("calling history cleanup methods directly is forbidden", async () => {
            // Assemble
            await fAsset.mint(accounts[1], 100, { from: assetManager });
            await fAsset.mint(accounts[2], 100, { from: assetManager });
            const blk1 = await web3.eth.getBlockNumber();
            const blk2 = await web3.eth.getBlockNumber();
            // Act
            await fAsset.setCleanupBlockNumber(blk2, { from: accounts[8] });
            // Assert
            await expectRevert.custom(fAsset.totalSupplyHistoryCleanup(1), "OnlyCleanerContract", []);
            await expectRevert.custom(fAsset.balanceHistoryCleanup(accounts[1], 1), "OnlyCleanerContract", []);
        });

        it("cleaning empty history is a no-op", async () => {
            // Assemble
            const blk1 = await web3.eth.getBlockNumber();
            await time.advanceBlock();
            const blk2 = await web3.eth.getBlockNumber();
            await fAsset.setCleanerContract(accounts[5], { from: assetManager });
            await fAsset.setCleanupBlockNumber(blk2, { from: accounts[8] });
            // Act
            await fAsset.totalSupplyHistoryCleanup(1, { from: accounts[5] });
            await fAsset.balanceHistoryCleanup(accounts[1], 1, { from: accounts[5] });
            // Assert
            assertWeb3Equal(await fAsset.totalSupply(), 0);
            assertWeb3Equal(await fAsset.totalSupplyAt(blk2), 0);
            assertWeb3Equal(await fAsset.balanceOf(accounts[1]), 0);
            assertWeb3Equal(await fAsset.balanceOf(accounts[2]), 0);
            assertWeb3Equal(await fAsset.totalSupplyHistoryCleanup.call(1, { from: accounts[5] }), 0);
            assertWeb3Equal(await fAsset.balanceHistoryCleanup.call(accounts[1], 1, { from: accounts[5] }), 0);
        });

        it("cleaning history enough times cleans everything available", async () => {
            // Assemble
            await fAsset.mint(accounts[1], 100, { from: assetManager });
            await fAsset.mint(accounts[2], 100, { from: assetManager });
            const blk1 = await web3.eth.getBlockNumber();
            await fAsset.mint(accounts[1], 100, { from: assetManager });
            await fAsset.transfer(accounts[2], 50, { from: accounts[1] });
            await fAsset.burn(accounts[2], 50, { from: assetManager });
            const blk2 = await web3.eth.getBlockNumber();
            await fAsset.setCleanerContract(accounts[5], { from: assetManager });
            await fAsset.setCleanupBlockNumber(blk2, { from: accounts[8] });
            // verify initial
            assertWeb3Equal(await fAsset.cleanupBlockNumber(), blk2);
            assertWeb3Equal(await fAsset.totalSupplyHistoryCleanup.call(10, { from: accounts[5] }), 3);
            assertWeb3Equal(await fAsset.balanceHistoryCleanup.call(accounts[1], 10, { from: accounts[5] }), 2);
            // Act
            for (let i = 0; i < 3; i++) {
                await fAsset.totalSupplyHistoryCleanup(1, { from: accounts[5] });
                await fAsset.balanceHistoryCleanup(accounts[1], 1, { from: accounts[5] });
            }
            // Assert
            assertWeb3Equal(await fAsset.totalSupplyHistoryCleanup.call(1, { from: accounts[5] }), 0);
            assertWeb3Equal(await fAsset.balanceHistoryCleanup.call(accounts[1], 1, { from: accounts[5] }), 0);
        });

        it("reading before cleanup block number is forbidden", async () => {
            // Assemble
            await fAsset.mint(accounts[1], 150, { from: assetManager });
            await fAsset.mint(accounts[2], 150, { from: assetManager });
            const blk1 = await web3.eth.getBlockNumber();
            await fAsset.transfer(accounts[2], 50, { from: accounts[1] });
            await fAsset.burn(accounts[2], 50, { from: assetManager });
            const blk2 = await web3.eth.getBlockNumber();
            await fAsset.setCleanerContract(accounts[5], { from: assetManager });
            await fAsset.setCleanupBlockNumber(blk2, { from: accounts[8] });
            // Assert
            await expectRevert.custom(fAsset.totalSupplyAt(blk1), "CheckPointableReadingFromCleanedupBlock", []);
            await expectRevert.custom(fAsset.balanceOfAt(accounts[1], blk1), "CheckPointableReadingFromCleanedupBlock", []);
        });

        it("cleanup block number must be in correct range", async () => {
            // Assemble
            await fAsset.mint(accounts[1], 150, { from: assetManager });
            await fAsset.mint(accounts[2], 150, { from: assetManager });
            const blk1 = await web3.eth.getBlockNumber();
            await fAsset.transfer(accounts[2], 50, { from: accounts[1] });
            await fAsset.burn(accounts[2], 50, { from: assetManager });
            const blk2 = await web3.eth.getBlockNumber();
            await fAsset.setCleanerContract(accounts[5], { from: assetManager });
            await fAsset.setCleanupBlockNumber(blk2, { from: accounts[8] });
            // Assert
            await expectRevert.custom(fAsset.setCleanupBlockNumber(blk1, { from: accounts[8] }), "CleanupBlockNumberMustNeverDecrease", []);
            const lastBlock = await time.latestBlock();
            await expectRevert.custom(fAsset.setCleanupBlockNumber(lastBlock.addn(1), { from: accounts[8] }), "CleanupBlockMustBeInThePast", []);
        });

        it("values at cleanup block are still available after cleanup", async () => {
            // Assemble
            await fAsset.mint(accounts[1], 150, { from: assetManager });
            await fAsset.mint(accounts[2], 150, { from: assetManager });
            await fAsset.transfer(accounts[2], 50, { from: accounts[1] });
            await fAsset.burn(accounts[2], 50, { from: assetManager });
            const blk2 = await web3.eth.getBlockNumber();
            await fAsset.setCleanerContract(accounts[5], { from: assetManager });
            await fAsset.setCleanupBlockNumber(blk2, { from: accounts[8] });
            // Assert
            assertWeb3Equal(await fAsset.cleanupBlockNumber(), blk2);
            // there should be opportunities to clean
            assertWeb3Equal(await fAsset.totalSupplyHistoryCleanup.call(1, { from: accounts[5] }), 1);
            assertWeb3Equal(await fAsset.balanceHistoryCleanup.call(accounts[1], 1, { from: accounts[5] }), 1);
            assertWeb3Equal(await fAsset.balanceHistoryCleanup.call(accounts[2], 1, { from: accounts[5] }), 1);
            // Act
            for (let i = 0; i < 5; i++) {
                await fAsset.totalSupplyHistoryCleanup(1, { from: accounts[5] });
                await fAsset.balanceHistoryCleanup(accounts[1], 1, { from: accounts[5] });
                await fAsset.balanceHistoryCleanup(accounts[2], 1, { from: accounts[5] });
            }
            // Assert
            // everything should be cleaned before cleanup block
            assertWeb3Equal(await fAsset.totalSupplyHistoryCleanup.call(1, { from: accounts[5] }), 0);
            assertWeb3Equal(await fAsset.balanceHistoryCleanup.call(accounts[1], 1, { from: accounts[5] }), 0);
            assertWeb3Equal(await fAsset.balanceHistoryCleanup.call(accounts[2], 1, { from: accounts[5] }), 0);
            // the state at blk2 should still be ok
            // wNat.delegatesOfAt
            assertWeb3Equal(await fAsset.totalSupplyAt(blk2), 250);
            assertWeb3Equal(await fAsset.balanceOfAt(accounts[1], blk2), 100);
            assertWeb3Equal(await fAsset.balanceOfAt(accounts[2], blk2), 150);
        });

        it("cleaning history twice when is allowed and is a no-op if everything was emptied the first time", async () => {
            // Assemble
            await fAsset.mint(accounts[1], 100, { from: assetManager });
            await fAsset.mint(accounts[2], 100, { from: assetManager });
            const blk1 = await web3.eth.getBlockNumber();
            await fAsset.mint(accounts[1], 100, { from: assetManager });
            const blk2 = await web3.eth.getBlockNumber();
            await fAsset.setCleanerContract(accounts[5], { from: assetManager });
            await fAsset.setCleanupBlockNumber(blk2, { from: accounts[8] });
            // verify initial
            assertWeb3Equal(await fAsset.totalSupplyHistoryCleanup.call(10, { from: accounts[5] }), 2);
            assertWeb3Equal(await fAsset.balanceHistoryCleanup.call(accounts[1], 10, { from: accounts[5] }), 1);
            // Act
            for (let i = 0; i < 2; i++) {
                await fAsset.totalSupplyHistoryCleanup(10, { from: accounts[5] });
                await fAsset.balanceHistoryCleanup(accounts[1], 10, { from: accounts[5] });
                // Assert
                assertWeb3Equal(await fAsset.totalSupplyHistoryCleanup.call(1, { from: accounts[5] }), 0);
                assertWeb3Equal(await fAsset.balanceHistoryCleanup.call(accounts[1], 1, { from: accounts[5] }), 0);
            }
        });
    });

    describe("fasset proxy upgrade", () => {
        beforeEach(async () => {
            await fAsset.setAssetManager(assetManager, { from: governance });
        });

        it("should upgrade via upgradeTo", async () => {
            const proxyAddress = fAsset.address;
            const fAssetProxy = await FAsset.at(proxyAddress);
            assertWeb3Equal(await fAsset.symbol(), "FETH");
            // upgrade
            const newFAssetImpl = await FAsset.new();
            await fAssetProxy.upgradeTo(newFAssetImpl.address, { from: assetManager });
            // check
            assertWeb3Equal(fAsset.address, proxyAddress);
            assertWeb3Equal(await fAssetProxy.implementation(), newFAssetImpl.address);
            assertWeb3Equal(await fAsset.name(), "FEthereum");
            assertWeb3Equal(await fAsset.symbol(), "FETH");
            assertWeb3Equal(await fAsset.decimals(), 18);
        });

        it("should upgrade via upgradeToAndCall", async () => {
            const proxyAddress = fAsset.address;
            const fAssetProxy = await FAsset.at(proxyAddress);
            assertWeb3Equal(await fAsset.symbol(), "FETH");
            // upgrade
            const newFAssetImpl = await FAsset.new();
            const callData = abiEncodeCall(fAsset, f => f.mint(accounts[18], 1234));
            await fAssetProxy.upgradeToAndCall(newFAssetImpl.address, callData, { from: assetManager });
            // check
            assertWeb3Equal(fAsset.address, proxyAddress);
            assertWeb3Equal(await fAssetProxy.implementation(), newFAssetImpl.address);
            assertWeb3Equal(await fAsset.name(), "FEthereum");
            assertWeb3Equal(await fAsset.symbol(), "FETH");
            assertWeb3Equal(await fAsset.decimals(), 18);
            // fake init call should mint (allowed because the sender is assetManager)
            assertWeb3Equal(await fAsset.balanceOf(accounts[18]), 1234);
        });

        it("calling initialize in upgradeToAndCall should fail and pass the revert message to outside", async () => {
            const proxyAddress = fAsset.address;
            const fAssetProxy = await FAsset.at(proxyAddress);
            assertWeb3Equal(await fAsset.symbol(), "FETH");
            // upgrade
            const newFAssetImpl = await FAsset.new();
            const callData = abiEncodeCall(fAsset, f => f.initialize("FXRP", "FXRP", "XRP", "XRP", 6));
            await expectRevert.custom(fAssetProxy.upgradeToAndCall(newFAssetImpl.address, callData, { from: assetManager }),
                "AlreadyInitialized", []);
        });

        it("only asset manager can upgrade", async () => {
            const fAssetProxy = await FAsset.at(fAsset.address);
            // upgrade
            const newFAssetImpl = await FAsset.new();
            await expectRevert.custom(fAssetProxy.upgradeTo(newFAssetImpl.address), "OnlyAssetManager", []);
            const callData = abiEncodeCall(fAsset, f => f.mint(accounts[18], 1234));
            await expectRevert.custom(fAssetProxy.upgradeToAndCall(newFAssetImpl.address, callData), "OnlyAssetManager", []);
        });
    });

    describe("Transfers via ERC20Permit", () => {
        const wallet = web3.eth.accounts.create();
        const spender = accounts[5];
        const target = accounts[6];

        async function createPermit(owner: string, spender: string, value: BNish, deadline: BNish = MAX_UINT256): Promise<Permit> {
            const nonce = await fAsset.nonces(owner);
            return { owner, spender, value: toBN(value), nonce, deadline: toBN(deadline) };
        }

        async function signAndExecutePermit(privateKey: string, permit: Permit) {
            const { v, r, s } = await signPermit(fAsset, privateKey, permit);
            await fAsset.permit(permit.owner, permit.spender, permit.value, permit.deadline, v, r, s);
        }

        beforeEach(async () => {
            await fAsset.setAssetManager(assetManager, { from: governance });
        });

        it("should transfer FAsset by erc20 permit", async () => {
            await fAsset.mint(wallet.address, 1000, { from: assetManager });
            // cannot transfer without permit
            await expectRevert(fAsset.transferFrom(wallet.address, target, 500, { from: spender }), "ERC20: insufficient allowance");
            // sign and execute permit
            const permit = await createPermit(wallet.address, spender, 500);
            await signAndExecutePermit(wallet.privateKey, permit);
            // now transfer should work
            await fAsset.transferFrom(wallet.address, target, 500, { from: spender });
            assertWeb3Equal(await fAsset.balanceOf(wallet.address), 500);
            assertWeb3Equal(await fAsset.balanceOf(target), 500);
        });

        it("should limit time for executing permit", async () => {
            await fAsset.mint(wallet.address, 1000, { from: assetManager });
            // quick permit execution works
            const deadline1 = (await time.latest()).addn(1000);
            const permit1 = await createPermit(wallet.address, spender, 500, deadline1);
            await time.deterministicIncrease(500);
            await signAndExecutePermit(wallet.privateKey, permit1);
            // but going over deadline fails
            const deadline2 = (await time.latest()).addn(1000);
            const permit2 = await createPermit(wallet.address, spender, 500, deadline2);
            await time.deterministicIncrease(1001);
            await expectRevert.custom(signAndExecutePermit(wallet.privateKey, permit2), "ERC20PermitExpiredDeadline", []);
        });

        it("should not execute same permit twice", async () => {
            await fAsset.mint(wallet.address, 1000, { from: assetManager });
            // first execution works
            const permit = await createPermit(wallet.address, spender, 500);
            await signAndExecutePermit(wallet.privateKey, permit);
            await fAsset.transferFrom(wallet.address, target, 500, { from: spender });
            // trying again should fail
            await expectRevert.custom(signAndExecutePermit(wallet.privateKey, permit), "ERC20PermitInvalidSignature", []);
        });
    });

    describe("ERC-165 interface identification", () => {
        it("should properly respond to supportsInterface", async () => {
            const IERC165 = artifacts.require("@openzeppelin/contracts/utils/introspection/IERC165.sol:IERC165" as "IERC165");
            const IERC20 = artifacts.require("@openzeppelin/contracts/token/ERC20/IERC20.sol:IERC20" as "IERC20");
            const IERC20Metadata = artifacts.require("@openzeppelin/contracts/token/ERC20/extensions/IERC20Metadata.sol:IERC20Metadata" as "IERC20Metadata");
            const IICleanable = artifacts.require("@flarenetwork/flare-periphery-contracts/flare/token/interfaces/IICleanable.sol:IICleanable" as "IICleanable");
<<<<<<< HEAD
            const ICheckPointable = artifacts.require("ICheckPointable");
=======
            const IICheckPointable = artifacts.require("IICheckPointable");
>>>>>>> b667f75f
            const IFasset = artifacts.require("IFAsset");
            const IIFasset = artifacts.require("IIFAsset");
            //
            const iERC165 = await IERC165.at(fAsset.address);
            const iERC20 = await IERC20.at(fAsset.address);
            const iERC20Metadata = await IERC20Metadata.at(fAsset.address);
            const iFasset = await IFasset.at(fAsset.address);
            const iiFasset = await IIFasset.at(fAsset.address);
            const iCheckPointable = await IICheckPointable.at(fAsset.address);
            const iiCleanable = await IICleanable.at(fAsset.address);
            //
            assert.isTrue(await fAsset.supportsInterface(erc165InterfaceId(iERC165.abi)));
            assert.isTrue(await fAsset.supportsInterface(erc165InterfaceId(iERC20.abi)));
            assert.isTrue(await fAsset.supportsInterface(erc165InterfaceId(iERC20Metadata.abi, [iERC20.abi])));
            assert.isTrue(await fAsset.supportsInterface(erc165InterfaceId(iCheckPointable.abi)));
            assert.isTrue(await fAsset.supportsInterface(erc165InterfaceId(iFasset.abi, [iERC20.abi, iERC20Metadata.abi])));
            assert.isTrue(await fAsset.supportsInterface(erc165InterfaceId(iiCleanable.abi)));
            assert.isTrue(await fAsset.supportsInterface(erc165InterfaceId(iiFasset.abi, [iFasset.abi, iCheckPointable.abi, iiCleanable.abi])));
            assert.isFalse(await fAsset.supportsInterface('0xFFFFFFFF'));  // must not support invalid interface
        });
    });
});<|MERGE_RESOLUTION|>--- conflicted
+++ resolved
@@ -393,11 +393,7 @@
             const IERC20 = artifacts.require("@openzeppelin/contracts/token/ERC20/IERC20.sol:IERC20" as "IERC20");
             const IERC20Metadata = artifacts.require("@openzeppelin/contracts/token/ERC20/extensions/IERC20Metadata.sol:IERC20Metadata" as "IERC20Metadata");
             const IICleanable = artifacts.require("@flarenetwork/flare-periphery-contracts/flare/token/interfaces/IICleanable.sol:IICleanable" as "IICleanable");
-<<<<<<< HEAD
-            const ICheckPointable = artifacts.require("ICheckPointable");
-=======
             const IICheckPointable = artifacts.require("IICheckPointable");
->>>>>>> b667f75f
             const IFasset = artifacts.require("IFAsset");
             const IIFasset = artifacts.require("IIFAsset");
             //
