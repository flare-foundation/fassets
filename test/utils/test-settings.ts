import { constants } from "@openzeppelin/test-helpers";
import { AgentSettings, AssetManagerSettings, CollateralClass, CollateralType } from "../../lib/fasset/AssetManagerTypes";
import { ChainInfo } from "../../lib/fasset/ChainInfo";
import { PaymentReference } from "../../lib/fasset/PaymentReference";
import { AttestationHelper } from "../../lib/underlying-chain/AttestationHelper";
import { findRequiredEvent } from "../../lib/utils/events/truffle";
import { DAYS, HOURS, MAX_BIPS, MINUTES, toBIPS, toBNExp, WEEKS } from "../../lib/utils/helpers";
import { web3DeepNormalize } from "../../lib/utils/web3normalize";
import {
    AddressUpdaterInstance,
    AgentOwnerRegistryInstance,
    AgentVaultFactoryInstance,
    CollateralPoolFactoryInstance,
    CollateralPoolTokenFactoryInstance,
    ERC20MockInstance, FtsoMockInstance, FtsoRegistryMockInstance, GovernanceSettingsInstance,
    IIAssetManagerInstance,
    IPriceReaderInstance,
    IWhitelistInstance,
    WNatInstance,
    IFdcVerificationInstance,
    RelayMockInstance,
    FdcHubMockInstance
} from "../../typechain-truffle";
import { TestChainInfo } from "../integration/utils/TestChainInfo";
import { GENESIS_GOVERNANCE_ADDRESS } from "./constants";
import { AssetManagerInitSettings } from "./fasset/CreateAssetManager";
import { MockChain, MockChainWallet } from "./fasset/MockChain";
import { setDefaultVPContract } from "./token-test-helpers";

const AgentVault = artifacts.require("AgentVault");
const WNat = artifacts.require("WNat");
const AddressUpdater = artifacts.require('AddressUpdater');
const FdcVerification = artifacts.require('FdcVerificationMock');
const PriceReader = artifacts.require('FtsoV1PriceReader');
const FtsoMock = artifacts.require('FtsoMock');
const FtsoRegistryMock = artifacts.require('FtsoRegistryMock');
const FdcHub = artifacts.require('FdcHubMock');
const Relay = artifacts.require('RelayMock');
const GovernanceSettings = artifacts.require('GovernanceSettings');
const AgentVaultFactory = artifacts.require('AgentVaultFactory');
const ERC20Mock = artifacts.require("ERC20Mock");
const CollateralPool = artifacts.require("CollateralPool");
const CollateralPoolToken = artifacts.require("CollateralPoolToken");
const CollateralPoolFactory = artifacts.require("CollateralPoolFactory");
const CollateralPoolTokenFactory = artifacts.require("CollateralPoolTokenFactory");
const AgentOwnerRegistry = artifacts.require("AgentOwnerRegistry");

export interface TestSettingsCommonContracts {
    governanceSettings: GovernanceSettingsInstance;
    addressUpdater: AddressUpdaterInstance;
    agentVaultFactory: AgentVaultFactoryInstance;
    collateralPoolFactory: CollateralPoolFactoryInstance;
    collateralPoolTokenFactory: CollateralPoolTokenFactoryInstance;
    relay: RelayMockInstance;
    fdcHub: FdcHubMockInstance;
    fdcVerification: IFdcVerificationInstance;
    priceReader: IPriceReaderInstance,
    whitelist?: IWhitelistInstance;
    agentOwnerRegistry: AgentOwnerRegistryInstance;
    wNat: WNatInstance,
    stablecoins: Record<string, ERC20MockInstance>,
}

export interface TestSettingsContracts extends TestSettingsCommonContracts {
    ftsoRegistry: FtsoRegistryMockInstance;
}

export type TestSettingOptions = Partial<AssetManagerInitSettings>;

export function createTestSettings(contracts: TestSettingsCommonContracts, ci: TestChainInfo, options?: TestSettingOptions): AssetManagerInitSettings {
    const result: AssetManagerInitSettings = {
        assetManagerController: constants.ZERO_ADDRESS,     // replaced in newAssetManager(...)
        fAsset: constants.ZERO_ADDRESS,                     // replaced in newAssetManager(...)
        agentVaultFactory: contracts.agentVaultFactory.address,
        collateralPoolFactory: contracts.collateralPoolFactory.address,
        collateralPoolTokenFactory: contracts.collateralPoolTokenFactory.address,
        fdcVerification: contracts.fdcVerification.address,
        priceReader: contracts.priceReader.address,
        whitelist: contracts.whitelist?.address ?? constants.ZERO_ADDRESS,
        agentOwnerRegistry: contracts.agentOwnerRegistry?.address ?? constants.ZERO_ADDRESS,
        burnAddress: constants.ZERO_ADDRESS,
        chainId: ci.chainId,
        poolTokenSuffix: ci.assetSymbol,
        collateralReservationFeeBIPS: toBIPS("1%"),
        assetDecimals: ci.decimals,
        assetUnitUBA: toBNExp(1, ci.decimals),
        assetMintingDecimals: ci.amgDecimals,
        assetMintingGranularityUBA: toBNExp(1, ci.decimals - ci.amgDecimals),
        minUnderlyingBackingBIPS: MAX_BIPS,
        mintingCapAMG: 0,                                   // minting cap disabled
        lotSizeAMG: toBNExp(ci.lotSize, ci.amgDecimals),
        requireEOAAddressProof: ci.requireEOAProof,
        underlyingBlocksForPayment: ci.underlyingBlocksForPayment,
        underlyingSecondsForPayment: ci.underlyingBlocksForPayment * ci.blockTime,
        redemptionFeeBIPS: toBIPS("2%"),
        maxRedeemedTickets: 20,                                 // TODO: find number that fits comfortably in gas limits
        redemptionDefaultFactorVaultCollateralBIPS: toBIPS(1.1),
        redemptionDefaultFactorPoolBIPS: toBIPS(0.1),
        confirmationByOthersAfterSeconds: 6 * HOURS,            // 6 hours
        confirmationByOthersRewardUSD5: toBNExp(100, 5),        // 100 USD
        paymentChallengeRewardUSD5: toBNExp(300, 5),            // 300 USD
        paymentChallengeRewardBIPS: 0,
        withdrawalWaitMinSeconds: 300,
        ccbTimeSeconds: 3 * MINUTES,
        maxTrustedPriceAgeSeconds: 8 * MINUTES,
        minUpdateRepeatTimeSeconds: 1 * DAYS,
        attestationWindowSeconds: 1 * DAYS,
        averageBlockTimeMS: Math.round(ci.blockTime * 1000),
        buybackCollateralFactorBIPS: toBIPS(1.1),               // 1.1
        announcedUnderlyingConfirmationMinSeconds: 0,           // should be higher in production (~ Flare data connector response time, in tests sc response time is 0)
        agentFeeChangeTimelockSeconds: 6 * HOURS,
        agentMintingCRChangeTimelockSeconds: 1 * HOURS,
        poolExitAndTopupChangeTimelockSeconds: 2 * HOURS,
        agentTimelockedOperationWindowSeconds: 1 * HOURS,
        agentExitAvailableTimelockSeconds: 10 * MINUTES,
        vaultCollateralBuyForFlareFactorBIPS: toBIPS(1.05),
        mintingPoolHoldingsRequiredBIPS: toBIPS("50%"),
        tokenInvalidationTimeMinSeconds: 1 * DAYS,
        collateralPoolTokenTimelockSeconds: 1 * HOURS,
        liquidationStepSeconds: 90,
        liquidationCollateralFactorBIPS: [toBIPS(1.2), toBIPS(1.6), toBIPS(2.0)],
        liquidationFactorVaultCollateralBIPS: [toBIPS(1), toBIPS(1), toBIPS(1)],
        diamondCutMinTimelockSeconds: 1 * HOURS,
        maxEmergencyPauseDurationSeconds: 1 * DAYS,
        emergencyPauseDurationResetAfterSeconds: 7 * DAYS,
        redemptionPaymentExtensionSeconds: 10,
<<<<<<< HEAD
        cancelCollateralReservationAfterSeconds: 30,
        rejectRedemptionRequestWindowSeconds: 120,
        takeOverRedemptionRequestWindowSeconds: 120,
        rejectedRedemptionDefaultFactorVaultCollateralBIPS: toBIPS(1.05),
        rejectedRedemptionDefaultFactorPoolBIPS: toBIPS(0.05),
=======
        transferFeeMillionths: 0,
        transferFeeClaimFirstEpochStartTs: Math.floor(new Date("2024-09-01").getTime() / 1000),
        transferFeeClaimEpochDurationSeconds: 1 * WEEKS,
        transferFeeClaimMaxUnexpiredEpochs: 12,
>>>>>>> 296d617e
    };
    return Object.assign(result, options ?? {});
}

export function createTestCollaterals(contracts: TestSettingsCommonContracts, ci: ChainInfo): CollateralType[] {
    const poolCollateral: CollateralType = {
        collateralClass: CollateralClass.POOL,
        token: contracts.wNat.address,
        decimals: 18,
        validUntil: 0,  // not deprecated
        directPricePair: false,
        assetFtsoSymbol: ci.symbol,
        tokenFtsoSymbol: "NAT",
        minCollateralRatioBIPS: toBIPS(2.0),
        ccbMinCollateralRatioBIPS: toBIPS(1.9),
        safetyMinCollateralRatioBIPS: toBIPS(2.1),
    };
    const usdcCollateral: CollateralType = {
        collateralClass: CollateralClass.VAULT,
        token: contracts.stablecoins.USDC.address,
        decimals: 18,
        validUntil: 0,  // not deprecated
        directPricePair: false,
        assetFtsoSymbol: ci.symbol,
        tokenFtsoSymbol: "USDC",
        minCollateralRatioBIPS: toBIPS(1.4),
        ccbMinCollateralRatioBIPS: toBIPS(1.3),
        safetyMinCollateralRatioBIPS: toBIPS(1.5),
    };
    const usdtCollateral: CollateralType = {
        collateralClass: CollateralClass.VAULT,
        token: contracts.stablecoins.USDT.address,
        decimals: 18,
        validUntil: 0,  // not deprecated
        directPricePair: false,
        assetFtsoSymbol: ci.symbol,
        tokenFtsoSymbol: "USDT",
        minCollateralRatioBIPS: toBIPS(1.5),
        ccbMinCollateralRatioBIPS: toBIPS(1.4),
        safetyMinCollateralRatioBIPS: toBIPS(1.6),
    };
    return [poolCollateral, usdcCollateral, usdtCollateral];
}

export type TestFtsos = Record<'nat' | 'usdc' | 'usdt' | 'asset', FtsoMockInstance>;

export async function createTestFtsos(ftsoRegistry: FtsoRegistryMockInstance, assetChainInfo: TestChainInfo): Promise<TestFtsos> {
    return {
        nat: await createFtsoMock(ftsoRegistry, "NAT", 0.42),
        usdc: await createFtsoMock(ftsoRegistry, "USDC", 1.01),
        usdt: await createFtsoMock(ftsoRegistry, "USDT", 0.99),
        asset: await createFtsoMock(ftsoRegistry, assetChainInfo.symbol, assetChainInfo.startPrice),
    };
}

let poolTokenSymbolCounter = 0;

export function createTestAgentSettings(vaultCollateralTokenAddress: string, options?: Partial<AgentSettings>): AgentSettings {
    const defaults: AgentSettings = {
        vaultCollateralToken: vaultCollateralTokenAddress,
        poolTokenSuffix: `AGNT${++poolTokenSymbolCounter}`,
        feeBIPS: toBIPS("10%"),
        poolFeeShareBIPS: toBIPS("40%"),
        mintingVaultCollateralRatioBIPS: toBIPS(1.6),
        mintingPoolCollateralRatioBIPS: toBIPS(2.5),
        poolExitCollateralRatioBIPS: toBIPS(2.6),
        buyFAssetByAgentFactorBIPS: toBIPS(0.9),
        poolTopupCollateralRatioBIPS: toBIPS(2.1),
        poolTopupTokenPriceFactorBIPS: toBIPS(0.8),
        handshakeType: 0,
    };
    return { ...defaults, ...(options ?? {}) };
}

export async function createFtsoMock(ftsoRegistry: FtsoRegistryMockInstance, ftsoSymbol: string, initialPrice: number, decimals: number = 5): Promise<FtsoMockInstance> {
    const ftso = await FtsoMock.new(ftsoSymbol, decimals);
    await ftso.setCurrentPrice(toBNExp(initialPrice, decimals), 0);
    await ftso.setCurrentPriceFromTrustedProviders(toBNExp(initialPrice, decimals), 0);
    await ftsoRegistry.addFtso(ftso.address);
    return ftso;
}

export async function createTestContracts(governance: string): Promise<TestSettingsContracts> {
    // create governance settings
    const governanceSettings = await GovernanceSettings.new();
    await governanceSettings.initialise(governance, 60, [governance], { from: GENESIS_GOVERNANCE_ADDRESS });
    // create address updater
    const addressUpdater = await AddressUpdater.new(governance);  // don't switch to production
    // create FdcHub
    const fdcHub = await FdcHub.new();
    // create Relay
    const relay = await Relay.new();
    // create attestation client
    const fdcVerification = await FdcVerification.new(relay.address, 200);
    // create WNat token
    const wNat = await WNat.new(governance, "NetworkNative", "NAT");
    await setDefaultVPContract(wNat, governance);
    // create stablecoins
    const stablecoins = {
        USDC: await ERC20Mock.new("USDCoin", "USDC"),
        USDT: await ERC20Mock.new("Tether", "USDT"),
    };
    // create ftso registry
    const ftsoRegistry = await FtsoRegistryMock.new();
    // add some addresses to address updater
    await addressUpdater.addOrUpdateContractNamesAndAddresses(
        ["GovernanceSettings", "AddressUpdater", "FdcHub", "Relay", "FtsoRegistry", "WNat"],
        [governanceSettings.address, addressUpdater.address, fdcHub.address, relay.address, ftsoRegistry.address, wNat.address],
        { from: governance });
    // create price reader
    const priceReader = await PriceReader.new(addressUpdater.address, ftsoRegistry.address);
    // create agent vault factory
    const agentVaultImplementation = await AgentVault.new(constants.ZERO_ADDRESS);
    const agentVaultFactory = await AgentVaultFactory.new(agentVaultImplementation.address);
    // create collateral pool factory
    const collateralPoolImplementation = await CollateralPool.new(constants.ZERO_ADDRESS, constants.ZERO_ADDRESS, constants.ZERO_ADDRESS, 0, 0, 0);
    const collateralPoolFactory = await CollateralPoolFactory.new(collateralPoolImplementation.address);
    // create collateral pool token factory
    const collateralPoolTokenImplementation = await CollateralPoolToken.new(constants.ZERO_ADDRESS, "", "");
    const collateralPoolTokenFactory = await CollateralPoolTokenFactory.new(collateralPoolTokenImplementation.address);
    // create allow-all agent whitelist
    const agentOwnerRegistry = await AgentOwnerRegistry.new(governanceSettings.address, governance, true);
    await agentOwnerRegistry.setAllowAll(true, { from: governance });
    //
    return {
        governanceSettings, addressUpdater, agentVaultFactory, collateralPoolFactory, collateralPoolTokenFactory, relay, fdcHub, fdcVerification,
        priceReader, agentOwnerRegistry, ftsoRegistry, wNat, stablecoins };
}

export interface CreateTestAgentDeps {
    assetManager: IIAssetManagerInstance;
    settings: AssetManagerSettings;
    chain?: MockChain;
    wallet?: MockChainWallet;
    attestationProvider: AttestationHelper;
}

export async function createTestAgent(deps: CreateTestAgentDeps, owner: string, underlyingAddress: string, vaultCollateralTokenAddress: string, options?: Partial<AgentSettings>) {
    if (deps.settings.requireEOAAddressProof) {
        if (!deps.chain || !deps.wallet) throw new Error("Missing chain data for EOA proof");
        // mint some funds on underlying address (just enough to make EOA proof)
        deps.chain.mint(underlyingAddress, 101);
        // create and prove transaction from underlyingAddress
        const txHash = await deps.wallet.addTransaction(underlyingAddress, underlyingAddress, 1, PaymentReference.addressOwnership(owner), { maxFee: 100 });
        const proof = await deps.attestationProvider.provePayment(txHash, underlyingAddress, underlyingAddress);
        await deps.assetManager.proveUnderlyingAddressEOA(proof, { from: owner });
    }
    // validate underlying address
    const addressValidityProof = await deps.attestationProvider.proveAddressValidity(underlyingAddress);
    // create agent
    const agentSettings = createTestAgentSettings(vaultCollateralTokenAddress, options);
    const response = await deps.assetManager.createAgentVault(web3DeepNormalize(addressValidityProof), web3DeepNormalize(agentSettings), { from: owner });
    // extract agent vault address from AgentVaultCreated event
    const event = findRequiredEvent(response, 'AgentVaultCreated');
    const agentVaultAddress = event.args.agentVault;
    // get vault contract at this address
    return await AgentVault.at(agentVaultAddress);
}<|MERGE_RESOLUTION|>--- conflicted
+++ resolved
@@ -124,18 +124,15 @@
         maxEmergencyPauseDurationSeconds: 1 * DAYS,
         emergencyPauseDurationResetAfterSeconds: 7 * DAYS,
         redemptionPaymentExtensionSeconds: 10,
-<<<<<<< HEAD
         cancelCollateralReservationAfterSeconds: 30,
         rejectRedemptionRequestWindowSeconds: 120,
         takeOverRedemptionRequestWindowSeconds: 120,
         rejectedRedemptionDefaultFactorVaultCollateralBIPS: toBIPS(1.05),
         rejectedRedemptionDefaultFactorPoolBIPS: toBIPS(0.05),
-=======
         transferFeeMillionths: 0,
         transferFeeClaimFirstEpochStartTs: Math.floor(new Date("2024-09-01").getTime() / 1000),
         transferFeeClaimEpochDurationSeconds: 1 * WEEKS,
         transferFeeClaimMaxUnexpiredEpochs: 12,
->>>>>>> 296d617e
     };
     return Object.assign(result, options ?? {});
 }
