--- conflicted
+++ resolved
@@ -178,16 +178,14 @@
     return Web3.utils.toHex(x);
 }
 
-<<<<<<< HEAD
+export function encodeContractNames(names: string[]): string[] {
+    return names.map( name => ethers.utils.keccak256(ethers.utils.defaultAbiCoder.encode(["string"], [name])) );
+}
+
 export function randomAddress() {
     return Web3.utils.toChecksumAddress(Web3.utils.randomHex(20))
 }
 
-=======
-export function encodeContractNames(names: string[]): string[] {
-    return names.map( name => ethers.utils.keccak256(ethers.utils.defaultAbiCoder.encode(["string"], [name])) );
-}
->>>>>>> 6bf7959d
 /**
  * Convert object to subclass with type check.
  */
