--- conflicted
+++ resolved
@@ -1,8 +1,3 @@
-<<<<<<< HEAD
-=======
-import { expectEvent, expectRevert, time } from "@openzeppelin/test-helpers";
-import { MAX_BIPS, ZERO_ADDRESS, toBN, toBNExp, toWei } from "../../../lib/utils/helpers";
->>>>>>> 03304ecf
 import { requiredEventArgsFrom } from "../../../lib/test-utils/Web3EventDecoder";
 import { Agent } from "../../../lib/test-utils/actors/Agent";
 import { AssetContext } from "../../../lib/test-utils/actors/AssetContext";
@@ -218,13 +213,8 @@
         assertWeb3Equal(minterPoolFeesBefore, minterPoolFeesAfter);
         assertApproximatelyEqual(agentPoolFeesAfter.add(minterPoolFeesAfter), minted.poolFeeUBA.add(initialMinterPoolFeeDebt), 'absolute', 2);
         // minter waits for the token timelock and exits the pool
-<<<<<<< HEAD
         await time.deterministicIncrease(await context.assetManager.getCollateralPoolTokenTimelockSeconds());
-        await agent.collateralPool.exit(minterPoolTokens, 0, { from: minter.address });
-=======
-        await deterministicTimeIncrease(await context.assetManager.getCollateralPoolTokenTimelockSeconds());
         await agent.collateralPool.exit(minterPoolTokens, { from: minter.address });
->>>>>>> 03304ecf
     });
 
     it("should test for pool covering liquidation, when agent's pool tokens are not enough", async () => {
@@ -311,13 +301,8 @@
         assertWeb3Equal(agentFAssetFeesAfter, agentFAssetFeesBefore);
         // minter  exits
         const minterPoolTokens = await agent.collateralPoolToken.balanceOf(minter.address);
-<<<<<<< HEAD
         await time.deterministicIncrease(await context.assetManager.getCollateralPoolTokenTimelockSeconds());
-        const response = await agent.collateralPool.exit(minterPoolTokens, 0, { from: minter.address });
-=======
-        await deterministicTimeIncrease(await context.assetManager.getCollateralPoolTokenTimelockSeconds());
         const response = await agent.collateralPool.exit(minterPoolTokens, { from: minter.address });
->>>>>>> 03304ecf
         const receivedNat = await calculateReceivedNat(response, minter.address);
         assertApproximatelyEqual(receivedNat, minterPoolDeposit, 'relative', 1e-20);
         assertWeb3Equal(await context.wNat.balanceOf(minter.address), redeemedPoolCollateralWei);
@@ -352,16 +337,11 @@
         await agent.finishRedemptionWithoutPayment(redemptionRequests[0]);
         // minter partially exits the pool after waiting for the token timelock
         const exitTokens1 = toWei(22_200);
-<<<<<<< HEAD
         await time.deterministicIncrease(await context.assetManager.getCollateralPoolTokenTimelockSeconds());
-        await agent.collateralPool.exit(exitTokens1, 0, { from: minter.address });
-=======
-        await deterministicTimeIncrease(await context.assetManager.getCollateralPoolTokenTimelockSeconds());
         await agent.collateralPool.exit(exitTokens1, { from: minter.address });
         // minter withdraws all pool fees
         const minterPoolFees = await agent.collateralPool.fAssetFeesOf(minter.address);
         await agent.collateralPool.withdrawFees(minterPoolFees, { from: minter.address });
->>>>>>> 03304ecf
         // minter enters the pool again
         const minterPoolDeposit2 = toWei(11_544);
         await agent.collateralPool.enter({ from: minter.address, value: minterPoolDeposit2 });
@@ -436,19 +416,9 @@
         const enterRes = await agent.collateralPool.enter({ from: minter.address, value: minterPoolDeposit1 });
         const minterPoolTokens = toBN(requiredEventArgs(enterRes, "CPEntered").receivedTokensWei);
         await context.fAsset.approve(agent.collateralPool.address, toWei(5e12), { from: minter.address });
-<<<<<<< HEAD
         await time.deterministicIncrease(await context.assetManager.getCollateralPoolTokenTimelockSeconds()); // wait for minted token timelock
-        const resp = await agent.collateralPool.selfCloseExit(minterPoolTokens, false, underlyingMinter1, ZERO_ADDRESS, { from: minter.address });
-        const info = await agent.getAgentInfo();
-        //Check for redemption request and incomplete self close
-        await expectEvent.inTransaction(resp.tx, context.assetManager, "RedemptionRequested");
-        await expectEvent.inTransaction(resp.tx, agent.collateralPool, "IncompleteSelfCloseExit");
-        expectEvent(resp, "Exited");
-=======
-        await deterministicTimeIncrease(await context.assetManager.getCollateralPoolTokenTimelockSeconds()); // wait for minted token timelock
         const res = agent.collateralPool.selfCloseExit(minterPoolTokens, false, underlyingMinter1, ZERO_ADDRESS, { from: minter.address });
         await expectRevert(res, "redemption requires closing too many tickets")
->>>>>>> 03304ecf
     });
 
     it("self close exit test payout in vault collateral", async () => {
