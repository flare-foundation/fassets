import { expectEvent, expectRevert } from "@openzeppelin/test-helpers";
import { DAYS, deepFormat, MAX_BIPS, toBIPS, toBN, toBNExp, toWei } from "../../../lib/utils/helpers";
import { MockChain } from "../../utils/fasset/MockChain";
import { MockFlareDataConnectorClient } from "../../utils/fasset/MockFlareDataConnectorClient";
import { deterministicTimeIncrease, getTestFile, loadFixtureCopyVars } from "../../utils/test-helpers";
import { assertWeb3Equal } from "../../utils/web3assertions";
import { Agent } from "../utils/Agent";
import { AssetContext } from "../utils/AssetContext";
import { CommonContext } from "../utils/CommonContext";
import { Minter } from "../utils/Minter";
import { Redeemer } from "../utils/Redeemer";
import { testChainInfo } from "../utils/TestChainInfo";
import { filterEvents, requiredEventArgs } from "../../../lib/utils/events/truffle";
import { PaymentReference } from "../../../lib/fasset/PaymentReference";
import { Challenger } from "../utils/Challenger";
import { Liquidator } from "../utils/Liquidator";
import { ZERO_ADDRESS } from "../../../deployment/lib/deploy-utils";
import { time } from "@nomicfoundation/hardhat-network-helpers";


contract(`AssetManager.sol; ${getTestFile(__filename)}; Asset manager simulations`, async accounts => {
    const governance = accounts[10];
    const agentOwner1 = accounts[20];
    const agentOwner2 = accounts[21];
    const minterAddress1 = accounts[30];
    const minterAddress2 = accounts[31];
    const redeemerAddress1 = accounts[40];
    const redeemerAddress2 = accounts[41];
    const challengerAddress1 = accounts[50];
    const challengerAddress2 = accounts[51];
    const liquidatorAddress1 = accounts[60];
    const liquidatorAddress2 = accounts[61];
    // addresses on mock underlying chain can be any string, as long as it is unique
    const underlyingAgent1 = "Agent1";
    const underlyingAgent2 = "Agent2";
    const underlyingMinter1 = "Minter1";
    const underlyingMinter2 = "Minter2";
    const underlyingRedeemer1 = "Redeemer1";
    const underlyingRedeemer2 = "Redeemer2";

    let commonContext: CommonContext;
    let context: AssetContext;
    let mockChain: MockChain;
    let mockFlareDataConnectorClient: MockFlareDataConnectorClient;

    async function initialize() {
        commonContext = await CommonContext.createTest(governance);
        context = await AssetContext.createTest(commonContext, testChainInfo.eth);
        return { commonContext, context };
    }

    beforeEach(async () => {
        ({ commonContext, context } = await loadFixtureCopyVars(initialize));
        mockChain = context.chain as MockChain;
        mockFlareDataConnectorClient = context.flareDataConnectorClient as MockFlareDataConnectorClient;
    });

    it("40199: default reentrancy", async () => {
        // Create all essential actors
        const agent = await Agent.createTest(context, agentOwner1, underlyingAgent1);
        const minter = await Minter.createTest(context, minterAddress1, underlyingMinter1, context.underlyingAmount(10000));
        const redeemer = await Redeemer.create(context, redeemerAddress1, underlyingRedeemer1);
        const redeemer2 = await Redeemer.create(context, redeemerAddress2, underlyingRedeemer2);

        // Make agent available with collateral
        const fullAgentCollateral = toWei(6e8);
        await agent.depositCollateralsAndMakeAvailable(fullAgentCollateral, fullAgentCollateral);
        // update block
        await context.updateUnderlyingBlock();

        // Perform minting for redeemer1 and redeemer2
        const lots = 3;
        const crt = await minter.reserveCollateral(agent.vaultAddress, lots);
        const txHash = await minter.performMintingPayment(crt);
        const minted = await minter.executeMinting(crt, txHash);
        await context.fAsset.transfer(redeemer.address, minted.mintedAmountUBA, { from: minter.address });
        await context.updateUnderlyingBlock();

        const crt2 = await minter.reserveCollateral(agent.vaultAddress, lots);
        const txHash2 = await minter.performMintingPayment(crt2);
        const minted2 = await minter.executeMinting(crt2, txHash2);
        await context.fAsset.transfer(redeemer2.address, minted2.mintedAmountUBA, { from: minter.address });
        await context.updateUnderlyingBlock();


        // Deploy malicious executor contract
        const executorFee = toBNExp(1, 9); // set at 1 gwei
        const executorFactory = artifacts.require("MaliciousExecutor");
        const executorInstance = await executorFactory.new(context.assetManager.address);
        const executor = executorInstance.address;

        // Make request for redemptions for both redeemer1 and redeemer2
        const [redemptionRequests, remainingLots, dustChanges] = await redeemer.requestRedemption(lots, executor, executorFee);
        await redeemer2.requestRedemption(lots, executor, executorFee);

        const request = redemptionRequests[0];

        // mine some blocks to create overflow block
        for (let i = 0; i <= context.chainInfo.underlyingBlocksForPayment + 10; i++) {
            await minter.wallet.addTransaction(minter.underlyingAddress, minter.underlyingAddress, 1, null);
        }

        // Generate proof of nonpayment for redeem request of redeemer1
        const proof = await context.attestationProvider.proveReferencedPaymentNonexistence(
            request.paymentAddress,
            request.paymentReference,
            request.valueUBA.sub(request.feeUBA),
            request.firstUnderlyingBlock.toNumber(),
            request.lastUnderlyingBlock.toNumber(),
            request.lastUnderlyingTimestamp.toNumber());

        let beforeBalance = await executorInstance.howMuchIsMyNativeBalance();
        let vaultCollateralBalanceBefore = await agent.vaultCollateralToken().balanceOf(redeemerAddress1);

        // FIX: did not revert before
        await expectRevert(executorInstance.defaulting(proof, request.requestId, 1),
            "transfer failed")

        let afterBalance = await executorInstance.howMuchIsMyNativeBalance();
        let vaultCollateralBalanceAfter = await agent.vaultCollateralToken().balanceOf(redeemerAddress1);

        console.log("Executor's native balance (executor fee)");
        console.log("before: ", beforeBalance.toString());
        console.log("after: ", afterBalance.toString());
        console.log("----------");

        console.log("Redeemer1's vault collateral balance");
        console.log("before: ", vaultCollateralBalanceBefore.toString());
        console.log("after: ", vaultCollateralBalanceAfter.toString());

        // FIX: must be zero
        assertWeb3Equal(afterBalance, 0);
        assertWeb3Equal(vaultCollateralBalanceAfter, 0);
    });

    it.skip("40203: force redemption default by redeeming to agent's underlying address - original", async () => {
        const agent = await Agent.createTest(context, agentOwner1, underlyingAgent1);

        const minter = await Minter.createTest(context, minterAddress1, underlyingMinter1, context.underlyingAmount(10000));

        const redeemer = await Redeemer.create(context, redeemerAddress1, underlyingRedeemer1);
        // make agent available
        const fullAgentCollateral = toWei(3e8);
        await agent.depositCollateralsAndMakeAvailable(fullAgentCollateral, fullAgentCollateral);
        // update block
        await context.updateUnderlyingBlock();
        // perform minting
        const lots = 3;
        const crt = await minter.reserveCollateral(agent.vaultAddress, lots);

        const txHash = await minter.performMintingPayment(crt);
        const minted = await minter.executeMinting(crt, txHash);

        assertWeb3Equal(minted.mintedAmountUBA, context.convertLotsToUBA(lots));

        // redeemer "buys" f-assets

        await context.fAsset.transfer(redeemer.address, minted.mintedAmountUBA, { from: minter.address });

        // perform redemption, the receiveUnderlyingAddress param set to agent.underlyingAddress
        const resD = await context.assetManager.redeem(lots, agent.underlyingAddress, "0x0000000000000000000000000000000000000000",
            { from: redeemer.address, value: undefined });
        const redemptionRequests = filterEvents(resD, 'RedemptionRequested').map(e => e.args);

        const request = redemptionRequests[0];

        // the agent make a payment in underlyingchain, but the souceAddress == spendAddress, so recieveAmount == spentAmount == 0,
        // the recieveAmount < request.underlyingValueUBA - request.underlyingFeeUBA, so _validatePament returns false
        const tx1Hash = await agent.performRedemptionPayment(request);
        // malicious reddemer make the payment field, get the agent's collateral plus a redemption default premium
        await agent.confirmFailedRedemptionPayment(request, tx1Hash);
    });

    it("40203: force redemption default by redeeming to agent's underlying address", async () => {
        const agent = await Agent.createTest(context, agentOwner1, underlyingAgent1);

        const minter = await Minter.createTest(context, minterAddress1, underlyingMinter1, context.underlyingAmount(10000));

        const redeemer = await Redeemer.create(context, redeemerAddress1, underlyingRedeemer1);
        // make agent available
        const fullAgentCollateral = toWei(3e8);
        await agent.depositCollateralsAndMakeAvailable(fullAgentCollateral, fullAgentCollateral);
        // update block
        await context.updateUnderlyingBlock();
        // perform minting
        const lots = 3;
        const crt = await minter.reserveCollateral(agent.vaultAddress, lots);

        const txHash = await minter.performMintingPayment(crt);
        const minted = await minter.executeMinting(crt, txHash);

        assertWeb3Equal(minted.mintedAmountUBA, context.convertLotsToUBA(lots));

        // redeemer "buys" f-assets

        await context.fAsset.transfer(redeemer.address, minted.mintedAmountUBA, { from: minter.address });

        // perform redemption, the receiveUnderlyingAddress param set to agent.underlyingAddress
        await expectRevert(context.assetManager.redeem(lots, agent.underlyingAddress, "0x0000000000000000000000000000000000000000",
            { from: redeemer.address, value: undefined }),
            "cannot redeem to agent's address");
    });

    it("39933: attacker can prevent agent from calling destroy by depositing malcious token to vault", async () => {
        const agent = await Agent.createTest(context, agentOwner1, underlyingAgent1);
        // make agent available
        const fullAgentCollateral = toWei(3e8);
        await agent.depositCollateralsAndMakeAvailable(fullAgentCollateral, fullAgentCollateral);
        // deposit malicious token
        const MaliciousToken = artifacts.require("MaliciousToken");
        const maliciousToken = await MaliciousToken.new();
        // previously, this call worked and prevent later calling destroy()
        await expectRevert(agent.agentVault.depositNat(maliciousToken.address, { value: "1" }),
            "only asset manager");
        // close vault should work now
        await agent.exitAndDestroy();
    });

    it.skip("40499: force agent liquidation by reentering `liquidate` from `executeMinting`", async () => {
        // Vault collateral is USDC, 18 decimals
        // USDC price - 1.01
        // NAT price - 0.42
        // BTC price - 25213
        // System CR
        // - minCollateralRatio for vault is 1.4
        // - minCollateralRatio for pool is 2.0
        // Agent CR
        // - mintingVaultCollateralRatioBIPS: toBIPS(2.0)
        // - mintingPoolCollateralRatioBIPS: toBIPS(2.0)
        // To mimic live agent: https://fasset.oracle-daemon.com/sgb/pools/FDOGE/0x2C919bA9a675c213f5e52125933fdD8854714F53

        const agent = await Agent.createTest(context, agentOwner1, underlyingAgent1,
            { mintingVaultCollateralRatioBIPS: 20_000, mintingPoolCollateralRatioBIPS: 20_000 });
        const minter = await Minter.createTest(context, minterAddress1, underlyingMinter1, context.underlyingAmount(10000));
        let agentInfo;

        // [1] Make agent available and deposits some collateral
        await agent.depositCollateralsAndMakeAvailable(toBNExp(400000, 18), toBNExp(1000000, 18));
        // mine some blocks to skip the agent creation time
        mockChain.mine(5);
        // update block
        await context.updateUnderlyingBlock();
        await context.assetManager.currentUnderlyingBlock();

        // [2] Set up executor exploit contract
        const executorFee = toBN(1000000000);
        const executorFactory = artifacts.require("MaliciousMintExecutor");
        const executorInstance = await executorFactory.new(context.assetManager.address, agent.agentVault.address, minter.address, context.fAsset.address);
        const executor = executorInstance.address;
        // [3] Minter approves explolit contract to spend minted FAsset
        await context.fAsset.approve(executor, toBNExp(10000000, 18), { from: minter.address });

        // [4] Perform minting
        // lotSize = 2
        // underlying chain = BTC
        agentInfo = await agent.getAgentInfo();
        const lots = agentInfo.freeCollateralLots; // mint at maximum available
        console.log(">> reserve collateral, lots=", lots);
        const crt = await minter.reserveCollateral(agent.vaultAddress, lots, executor, executorFee);
        console.log(">> perform payment to agent underlying address");
        const txHash = await minter.performMintingPayment(crt);

        agentInfo = await agent.getAgentInfo();
        console.log("free lots: ", agentInfo.freeCollateralLots.toString());
        console.log("vaultCR after reservation: ", agentInfo.vaultCollateralRatioBIPS);
        console.log("poolCR after reservation: ", agentInfo.poolCollateralRatioBIPS);

        // [5] Exploit
        agentInfo = await agent.getAgentInfo();
        console.log("agent vault collateral in wei before exploit: ", agentInfo.totalVaultCollateralWei);
        console.log(">>> executor call executeMinting");
        const proof = await context.attestationProvider.provePayment(txHash, minter.underlyingAddress, crt.paymentAddress);
        await executorInstance.mint(proof, crt.collateralReservationId);

        // [6] Post-expolitation, observe that vault collateral is reduced due to liquidation
        // Also, observe that vaultCR and poolCR is reduced due to double counting while it should be the same as in after reservation
        agentInfo = await agent.getAgentInfo();
        console.log("agent vault collateral in wei after exploit: ", agentInfo.totalVaultCollateralWei);
        console.log("vaultCR while in executor call: ", (await executorInstance.vaultCR()).toString());
        console.log("poolCR while in executor call: ", (await executorInstance.poolCR()).toString());

        agentInfo = await agent.getAgentInfo();
        console.log("free lots: ", agentInfo.freeCollateralLots.toString());
        console.log("vaultCR after exploit: ", agentInfo.vaultCollateralRatioBIPS);
        console.log("poolCR after exploit: ", agentInfo.poolCollateralRatioBIPS);
    });

    it("40760: agent frees collateral by double processing one redemption - original", async () => {
        // prepare an agent with collateral
        console.log(">> Prepare an agent with collateral");
        const agent = await Agent.createTest(context, agentOwner1, underlyingAgent1);
        const minter = await Minter.createTest(context, minterAddress1, underlyingMinter1, context.underlyingAmount(10000));
        const redeemer = await Redeemer.create(context, redeemerAddress1, underlyingRedeemer1);
        const innocentBystander = redeemerAddress2;

        const fullAgentCollateral = toWei(3e8);
        await agent.depositCollateralsAndMakeAvailable(fullAgentCollateral, fullAgentCollateral);
        mockChain.mine(5);

        // mint 4 lots of f-asset (1 lot = 2 BTC)
        await context.updateUnderlyingBlock();
        const lots = 4;
        const crt = await minter.reserveCollateral(agent.vaultAddress, lots);
        const txHash = await minter.performMintingPayment(crt);
        const minted = await minter.executeMinting(crt, txHash);

        // agent info after minting
        console.log(">> Simulate minting with agent (4 lots occupied)");
        let agentInfo = await agent.getAgentInfo();
        console.log("AgentInfo after minting");
        console.log("minted | redeeming | reserved");
        console.log(agentInfo.mintedUBA, agentInfo.redeemingUBA, agentInfo.reservedUBA);

        console.log(">> Distribute f-asset to agent's redeemer and innocent bystander");
        // agent controlled redeemer gets some f-asset
        await context.fAsset.transfer(redeemer.address, minted.mintedAmountUBA.divRound(toBN(2)), { from: minter.address });
        // innocent bystander gets some f-asset
        await context.fAsset.transfer(innocentBystander, minted.mintedAmountUBA.divRound(toBN(2)), { from: minter.address });

        // agent prepares the exploit
        // create a redemption with invalid receiver address
        console.log(">> Agent creates a redemption request with invalid receiver address");
        const res = await context.assetManager.redeem(1, "MY_INVALID_ADDRESS", "0x0000000000000000000000000000000000000000", { from: redeemer.address });
        agentInfo = await agent.getAgentInfo();
        console.log("AgentInfo after redemption request");
        console.log("minted | redeeming | reserved");
        console.log(agentInfo.mintedUBA, agentInfo.redeemingUBA, agentInfo.reservedUBA);

        const redemptionRequests = filterEvents(res, 'RedemptionRequested').map(e => e.args);
        const request = redemptionRequests[0];

        console.log(">> Simulate timeskip for 1 day, passing attestation window");
        // time skip for about one day for both underlying chain and this chain
        // attestation window seconds: 86400
        mockChain.mine(144);
        mockChain.skipTime(87000);
        await deterministicTimeIncrease(87000);
        await context.updateUnderlyingBlock();

        console.log(">> Agent invokes finishRedemptionWithoutPayment on their own redemption");
        // finish redemption without payment
        // mark first redemption as DEFAULTED and payout via vault/pool collateral
        // because agent is in control of redeemer address, we can just deposit those funds back to the vault and pool
        await agent.finishRedemptionWithoutPayment(request);

        agentInfo = await agent.getAgentInfo();
        console.log("AgenInfo after finishRedemptionWithoutPayment");
        console.log("minted | redeeming | reserved");
        console.log(agentInfo.mintedUBA, agentInfo.redeemingUBA, agentInfo.reservedUBA);

        console.log(">> innocentBystander tries to redeem 1 lot of f-asset");
        // innocentBystander happens to redeem
        const res2 = await context.assetManager.redeem(1, underlyingRedeemer2, "0x0000000000000000000000000000000000000000", { from: innocentBystander });
        const redemptionRequests2 = filterEvents(res2, 'RedemptionRequested').map(e => e.args);
        const request2 = redemptionRequests2[0];

        console.log("AgentInfo after innocentBystander redemption request");
        agentInfo = await agent.getAgentInfo();
        console.log("minted | redeeming | reserved");
        console.log(agentInfo.mintedUBA, agentInfo.redeemingUBA, agentInfo.reservedUBA);

        console.log(">> Agent invokes rejectInvalidRedemption again on their own previous redemption request");
        console.log(">> before prove on non-existence is available");
        // agent invokes `rejectInvalidRedemption` on his own DEFAULTED redemption since it has not been deleted to reduce backing redeeming amount
        const proof = await context.attestationProvider.proveAddressValidity(request.paymentAddress);
        await expectRevert(context.assetManager.rejectInvalidRedemption(proof, request.requestId, { from: agentOwner1 }),
            "invalid redemption status");

        agentInfo = await agent.getAgentInfo();
        console.log("AgentInfo after agent rejecting their own redemption");
        console.log("minted | redeeming | reserved");
        console.log(agentInfo.mintedUBA, agentInfo.redeemingUBA, agentInfo.reservedUBA);

        console.log(">> Simluate timeskip to payment expiration");
        // skip to payment expiration
        context.skipToExpiration(request2.lastUnderlyingBlock, request2.lastUnderlyingTimestamp);

        console.log(">> innocentBystander tries to claim collateral with prove of non-existence payment... but fail terribly");
        // since there is no payment from agent, innocentBystander has to invoke redemptionPaymentDefault to claim agent's collateral
        const proof2 = await context.attestationProvider.proveReferencedPaymentNonexistence(
            request2.paymentAddress,
            request2.paymentReference,
            request2.valueUBA.sub(request.feeUBA),
            request2.firstUnderlyingBlock.toNumber(),
            request2.lastUnderlyingBlock.toNumber(),
            request2.lastUnderlyingTimestamp.toNumber());

        // This will revert due to assertion failure while calculating maxRedemptionCollateral in `executeDefaultPayment`
        // because agent.redeemingAMG is less than request.valueAMG
        await context.assetManager.redemptionPaymentDefault(proof2, request2.requestId, { from: innocentBystander });

    });

    it("40760: agent frees collateral by double processing one redemption", async () => {
        // prepare an agent with collateral
        console.log(">> Prepare an agent with collateral");
        const agent = await Agent.createTest(context, agentOwner1, underlyingAgent1);
        const minter = await Minter.createTest(context, minterAddress1, underlyingMinter1, context.underlyingAmount(10000));
        const redeemer = await Redeemer.create(context, redeemerAddress1, underlyingRedeemer1);
        const innocentBystander = redeemerAddress2;

        const fullAgentCollateral = toWei(3e8);
        await agent.depositCollateralsAndMakeAvailable(fullAgentCollateral, fullAgentCollateral);
        mockChain.mine(5);

        // mint 4 lots of f-asset (1 lot = 2 BTC)
        await context.updateUnderlyingBlock();
        const lots = 4;
        const crt = await minter.reserveCollateral(agent.vaultAddress, lots);
        const txHash = await minter.performMintingPayment(crt);
        const minted = await minter.executeMinting(crt, txHash);

        // agent info after minting
        console.log(">> Simulate minting with agent (4 lots occupied)");
        let agentInfo = await agent.getAgentInfo();
        console.log("AgentInfo after minting");
        console.log("minted | redeeming | reserved");
        console.log(agentInfo.mintedUBA, agentInfo.redeemingUBA, agentInfo.reservedUBA);

        console.log(">> Distribute f-asset to agent's redeemer and innocent bystander");
        // agent controlled redeemer gets some f-asset
        await context.fAsset.transfer(redeemer.address, minted.mintedAmountUBA.divRound(toBN(2)), { from: minter.address });
        // innocent bystander gets some f-asset
        await context.fAsset.transfer(innocentBystander, minted.mintedAmountUBA.divRound(toBN(2)), { from: minter.address });

        // agent prepares the exploit
        // create a redemption with invalid receiver address
        console.log(">> Agent creates a redemption request with invalid receiver address");
        const res = await context.assetManager.redeem(1, "MY_INVALID_ADDRESS", "0x0000000000000000000000000000000000000000", { from: redeemer.address });
        agentInfo = await agent.getAgentInfo();
        console.log("AgentInfo after redemption request");
        console.log("minted | redeeming | reserved");
        console.log(agentInfo.mintedUBA, agentInfo.redeemingUBA, agentInfo.reservedUBA);

        const redemptionRequests = filterEvents(res, 'RedemptionRequested').map(e => e.args);
        const request = redemptionRequests[0];

        // pay for redemption
        const rpTx = await agent.performRedemptionPayment(request);

        console.log(">> Simulate timeskip for 1 day, passing attestation window");
        // time skip for about one day for both underlying chain and this chain
        // attestation window seconds: 86400
        mockChain.mine(144);
        mockChain.skipTime(87000);
        await deterministicTimeIncrease(87000);
        await context.updateUnderlyingBlock();

        console.log(">> Agent invokes finishRedemptionWithoutPayment on their own redemption");
        // finish redemption without payment
        // mark first redemption as DEFAULTED and payout via vault/pool collateral
        // because agent is in control of redeemer address, we can just deposit those funds back to the vault and pool
        await agent.finishRedemptionWithoutPayment(request);

        agentInfo = await agent.getAgentInfo();
        console.log("AgenInfo after finishRedemptionWithoutPayment");
        console.log("minted | redeeming | reserved");
        console.log(agentInfo.mintedUBA, agentInfo.redeemingUBA, agentInfo.reservedUBA);

        console.log(">> innocentBystander tries to redeem 1 lot of f-asset");
        // innocentBystander happens to redeem
        const res2 = await context.assetManager.redeem(1, underlyingRedeemer2, "0x0000000000000000000000000000000000000000", { from: innocentBystander });
        const redemptionRequests2 = filterEvents(res2, 'RedemptionRequested').map(e => e.args);
        const request2 = redemptionRequests2[0];

        console.log("AgentInfo after innocentBystander redemption request");
        agentInfo = await agent.getAgentInfo();
        console.log("minted | redeeming | reserved");
        console.log(agentInfo.mintedUBA, agentInfo.redeemingUBA, agentInfo.reservedUBA);

        console.log(">> Agent invokes rejectInvalidRedemption again on their own previous redemption request");
        console.log(">> before prove on non-existence is available");
        // agent invokes `confirmActiveRedemptionPayment` on his own expired redemption since it has not been deleted to reduce backing redeeming amount
        const proof1 = await context.attestationProvider.provePayment(rpTx, agent.underlyingAddress, request.paymentAddress);
        const res1 = await context.assetManager.confirmRedemptionPayment(proof1, request.requestId, { from: agent.ownerWorkAddress });
        expectEvent.notEmitted(res1, "RedemptionPerformed");
        expectEvent(res1, "RedemptionPaymentFailed", { failureReason: "redemption already defaulted" });

        agentInfo = await agent.getAgentInfo();
        console.log("AgentInfo after agent rejecting their own redemption");
        console.log("minted | redeeming | reserved");
        console.log(agentInfo.mintedUBA, agentInfo.redeemingUBA, agentInfo.reservedUBA);

        console.log(">> Simluate timeskip to payment expiration");
        // skip to payment expiration
        context.skipToExpiration(request2.lastUnderlyingBlock, request2.lastUnderlyingTimestamp);

        console.log(">> innocentBystander tries to claim collateral with prove of non-existence payment... but fail terribly");
        // since there is no payment from agent, innocentBystander has to invoke redemptionPaymentDefault to claim agent's collateral
        const proof2 = await context.attestationProvider.proveReferencedPaymentNonexistence(
            request2.paymentAddress,
            request2.paymentReference,
            request2.valueUBA.sub(request.feeUBA),
            request2.firstUnderlyingBlock.toNumber(),
            request2.lastUnderlyingBlock.toNumber(),
            request2.lastUnderlyingTimestamp.toNumber());

        // This will revert due to assertion failure while calculating maxRedemptionCollateral in `executeDefaultPayment`
        // because agent.redeemingAMG is less than request.valueAMG
        await context.assetManager.redemptionPaymentDefault(proof2, request2.requestId, { from: innocentBystander });

    });

    it("41079: agent can increase underlying balance by constructing a negative-value redemption payment UTXO", async () => {

        const agent = await Agent.createTest(context, agentOwner1, underlyingAgent1);
        const minter = await Minter.createTest(context, minterAddress1, underlyingMinter1, context.underlyingAmount(10000));
        const minter2 = await Minter.createTest(context, minterAddress2, underlyingMinter2, context.underlyingAmount(10000));
        const redeemer = await Redeemer.create(context, redeemerAddress1, underlyingRedeemer1);

        // prepare an agent with collateral
        console.log(">> Prepare an agent with collateral");
        const fullAgentCollateral = toWei(3e8);
        await agent.depositCollateralsAndMakeAvailable(fullAgentCollateral, fullAgentCollateral);
        mockChain.mine(5);

        console.log(">> Minting 3 lots of FAsset");
        await context.updateUnderlyingBlock();
        const lots = 3;
        const crt = await minter.reserveCollateral(agent.vaultAddress, lots);
        const txHash = await minter.performMintingPayment(crt);
        const minted = await minter.executeMinting(crt, txHash);

        await context.fAsset.transfer(redeemer.address, minted.mintedAmountUBA, { from: minter.address });

        console.log(">> Make a redemption request on self");
        const [redemptionRequests, remainingLots, dustChanges] = await redeemer.requestRedemption(lots);
        const request = redemptionRequests[0];

        console.log(">> Perform payment that results in negative spentAmont of source");
        const paymentAmount = request.valueUBA.sub(request.feeUBA);
        /**
        inUTXO
        underlyingMinter1 : 1
        underlyingMinter2: 1000+redemptionAmount

        outUTXO
        underlyingMinter1: 1000
        redeemer: redemptionAmount
        */
        let redeemPaymentTxHash = await agent.wallet.addMultiTransaction(
            {
                [underlyingMinter1]: context.underlyingAmount(1),
                [underlyingMinter2]: context.underlyingAmount(1000).add(paymentAmount)
            },
            {
                [redeemer.underlyingAddress]: paymentAmount,
                [underlyingMinter1]: context.underlyingAmount(1000)
            },
            PaymentReference.redemption(request.requestId)
        );

        let underlyingBalanceBefore = (await agent.getAgentInfo()).underlyingBalanceUBA;

        console.log(">> Request proof, specifying underlyingMinter1 as source");
        const proof = await context.attestationProvider.provePayment(redeemPaymentTxHash, underlyingMinter1, request.paymentAddress);
        console.log(">> spentAmount: ", proof.data.responseBody.spentAmount);

        console.log(">> Confirm redemption payment");
        // this was successfull before fix
        await expectRevert(context.assetManager.confirmRedemptionPayment(proof, request.requestId, { from: agent.ownerWorkAddress }),
            "source not agent's underlying address");

        let underlyingBalanceAfter = (await agent.getAgentInfo()).underlyingBalanceUBA;
        console.log(">> underlyingBalance before: ", underlyingBalanceBefore);
        console.log(">> underlyingBalance after: ", underlyingBalanceAfter);
        console.log(">> underlyingBalance on underlying chain: ", (await context.chain.getBalance(agent.underlyingAddress)).toString());

    });

    it("41764: agent can circumvent double payment challenge by reusing rejected redemption's payment reference", async () => {
        // Prelim setup
        const agent = await Agent.createTest(context, agentOwner1, underlyingAgent1);
        const minter = await Minter.createTest(context, minterAddress1, underlyingMinter1, context.underlyingAmount(10000));
        const redeemer = await Redeemer.create(context, redeemerAddress1, underlyingRedeemer1);
        const challenger = await Challenger.create(context, challengerAddress1);

        // Make agent available and deposit some collateral
        const fullAgentCollateral = toWei(3e8);
        await agent.depositCollateralsAndMakeAvailable(fullAgentCollateral, fullAgentCollateral);
        // update block, passing agent creation block
        await context.updateUnderlyingBlock();

        // Perform minting
        const lots = 3;
        const crt = await minter.reserveCollateral(agent.vaultAddress, lots);
        const txHash = await minter.performMintingPayment(crt);
        const minted = await minter.executeMinting(crt, txHash);

        await context.assetManager.announceAgentSettingUpdate(agent.agentVault.address, "handshakeType", 1, { from: agentOwner1 });
        // agentFeeChangeTimelockSeconds: 21600
        // skip time to execute change of setting
        await deterministicTimeIncrease(6 * 3600 + 1);
        mockChain.skipTime(6 * 3600 + 12);
        mockChain.mine((6 * 3600 / 12) + 1);
        await context.assetManager.executeAgentSettingUpdate(agent.agentVault.address, "handshakeType", { from: agentOwner1 });

        // Make a redemption request to agent's owned address
        await context.fAsset.transfer(redeemer.address, minted.mintedAmountUBA, { from: minter.address });
        const [redemptionRequests, , ,] = await redeemer.requestRedemption(lots);
        const request = redemptionRequests[0];

        // Reject redemption so that it cannot be confirmed by any proof of payment
        await context.assetManager.rejectRedemptionRequest(request.requestId, { from: agentOwner1 });

        // Assume no one is taking over

        // Perform the payment
        const paymentAmount = request.valueUBA.sub(request.feeUBA);
        const tx1Hash = await agent.performPayment(request.paymentAddress, paymentAmount, request.paymentReference);

        await deterministicTimeIncrease((await context.assetManager.getSettings()).confirmationByOthersAfterSeconds);
        // No one can confirm this payment because this redemption is already rejected
        await expectRevert(agent.confirmActiveRedemptionPayment(request, tx1Hash), 'rejected redemption cannot be confirmed');

<<<<<<< HEAD
        // but the transaction can be challenged since the redemption request was rejected
        await challenger.illegalPaymentChallenge(agent, tx1Hash);
=======
        // Agent waits for 14 days
        await deterministicTimeIncrease(15 * DAYS + 10);
        mockChain.skipTime(14 * DAYS + 10);
        mockChain.mine(100 * 14);

        // perform double payment to the same payment reference
        const tx2Hash = await agent.performPayment(request.paymentAddress, paymentAmount, request.paymentReference);

        // cannot challenge the old transaction
        await expectRevert(challenger.doublePaymentChallenge(agent, tx1Hash, tx2Hash), 'verified transaction too old');
        await expectRevert(challenger.illegalPaymentChallenge(agent, tx1Hash), 'verified transaction too old');

        // but the new transaction can be challenged since the redemption request was deleted
        await challenger.illegalPaymentChallenge(agent, tx2Hash);
>>>>>>> c9e59790
    });

    it.skip("43711: vault CR too low but cannot liquidate", async () => {
        const agent = await Agent.createTest(context, agentOwner1, underlyingAgent1);
        const minter = await Minter.createTest(context, minterAddress1, underlyingMinter1, context.underlyingAmount(10000));
        const liquidator = await Liquidator.create(context, liquidatorAddress1);
        const fullAgentCollateral = toWei(3e8);
        const fullPoolCollateral = toWei(3e9);
        await agent.depositVaultCollateral(fullAgentCollateral);
        // Agent deposits 1e18 of wNat via enter method
        await agent.buyCollateralPoolTokens(toBNExp(1, 18));
        // Agent directly transfers wNat to collateral pool (large portion)
        await context.wNat.deposit({ value: fullPoolCollateral.sub(toBNExp(1, 18)), from: agentOwner1 });
        await context.wNat.transfer(agent.collateralPool.address, fullPoolCollateral.sub(toBNExp(1, 18)), { from: agentOwner1 });

        await agent.makeAvailable();
        await context.updateUnderlyingBlock();

        // Perform some minting on phantom collateral (not tracked by totalCollteral)
        const lots = 6;
        const crt = await minter.reserveCollateral(agent.vaultAddress, lots);
        const txHash = await minter.performMintingPayment(crt);
        const minted = await minter.executeMinting(crt, txHash);

        // Simulate price change -> agent becomes liquidatable
        await agent.setVaultCollateralRatioByChangingAssetPrice(12000);
        // Get some f-assets for liquidator to perform liquidation
        await context.fAsset.transfer(liquidator.address, minted.mintedAmountUBA, { from: minter.address });

        // Liquidator performs liquidation but fails due to artithmetic overflow
        const liquidateMaxUBA1 = minted.mintedAmountUBA.divn(lots);
        await liquidator.liquidate(agent, liquidateMaxUBA1);
    });

    it("43711: solved vault CR too low but cannot liquidate - untracked pool collateral doesn't count for entering", async () => {
        const agent = await Agent.createTest(context, agentOwner1, underlyingAgent1);
        const minter = await Minter.createTest(context, minterAddress1, underlyingMinter1, context.underlyingAmount(10000));
        const liquidator = await Liquidator.create(context, liquidatorAddress1);
        const fullAgentCollateral = toWei(3e8);
        const fullPoolCollateral = toWei(3e9);
        await agent.depositVaultCollateral(fullAgentCollateral);
        // Agent deposits 1e18 of wNat via enter method
        await agent.buyCollateralPoolTokens(toBNExp(1, 18));
        // Agent directly transfers wNat to collateral pool (large portion)
        await context.wNat.deposit({ value: fullPoolCollateral.sub(toBNExp(1, 18)), from: agentOwner1 });
        await context.wNat.transfer(agent.collateralPool.address, fullPoolCollateral.sub(toBNExp(1, 18)), { from: agentOwner1 });
        await expectRevert(agent.makeAvailable(), "not enough free collateral");
    });

    it("43711: solved vault CR too low but cannot liquidate - untracked pool collateral doesn't count for minting", async () => {
        const agent = await Agent.createTest(context, agentOwner1, underlyingAgent1);
        const minter = await Minter.createTest(context, minterAddress1, underlyingMinter1, context.underlyingAmount(10000));
        const liquidator = await Liquidator.create(context, liquidatorAddress1);
        const requiredCollateral = await agent.requiredCollateralForLots(1);
        await agent.depositVaultCollateral(requiredCollateral.vault.muln(10));
        // Agent correctly deposits enough to cover the pool token requirement, but not for collateral pool requirement
        await agent.buyCollateralPoolTokens(requiredCollateral.pool.muln(3));
        // Agent directly transfers wNat to collateral pool (large portion)
        await context.wNat.deposit({ value: requiredCollateral.pool.muln(10), from: agentOwner1 });
        await context.wNat.transfer(agent.collateralPool.address, requiredCollateral.pool.muln(10), { from: agentOwner1 });
        //
        await agent.makeAvailable();
        await context.updateUnderlyingBlock();
        // Perform some minting on phantom collateral (not tracked by totalCollteral)
        const lots = 6;
        await expectRevert(minter.reserveCollateral(agent.vaultAddress, lots), "not enough free collateral");
    });

    it.skip("43753: agent can set very high buyFAssetByAgentFactorBIPS - original", async () => {
        const agent = await Agent.createTest(context, agentOwner1, underlyingAgent1);
        const minter = await Minter.createTest(context, minterAddress1, underlyingMinter1, context.underlyingAmount(1000000));
        // buy half pool collateral as agent vault and the rest from agent's owner address
        const requiredCollateral = await agent.requiredCollateralForLots(10);
        await agent.depositCollateralsAndMakeAvailable(requiredCollateral.vault, requiredCollateral.pool.divn(2));
        await agent.collateralPool.enter(0, false, { from: agent.ownerWorkAddress, value: requiredCollateral.pool.divn(2) });
        //
        await minter.performMinting(agent.vaultAddress, 10);
        // agent buys 5 lots
        await minter.transferFAsset(agent.ownerWorkAddress, context.convertLotsToUBA(5));
        // agent changes buyFAssetByAgentFactorBIPS and poolExitCollateralRatioBIPS (to be able to do selfCloseExit)
        await agent.changeSettings({ buyFAssetByAgentFactorBIPS: toBIPS(6.4), poolExitCollateralRatioBIPS: toBIPS(3.5) });
        console.log(deepFormat(await agent.getAgentInfo()));
        // calculate how much to close
        const agentFAssets = await context.fAsset.balanceOf(agent.ownerWorkAddress);
        const agentPoolTokens = await agent.collateralPoolToken.balanceOf(agent.ownerWorkAddress);
        const requiredFAssets = await agent.collateralPool.fAssetRequiredForSelfCloseExit(agentPoolTokens);
        const toCloseTokens = agentPoolTokens.mul(agentFAssets).div(requiredFAssets)
        console.log(deepFormat({ agentFAssets, requiredFAssets, agentPoolTokens, toCloseTokens }));
        // do self close exit
        await context.fAsset.approve(agent.collateralPool.address, agentFAssets, { from: agent.ownerWorkAddress });
        await agent.collateralPool.selfCloseExit(toCloseTokens, true, "agent_owner_underlying", ZERO_ADDRESS, { from: agent.ownerWorkAddress });
        //context.priceStore.setCurrentPrice("")
        console.log(deepFormat(await agent.getAgentInfo()));
    });

    it("43753: agent can set very high buyFAssetByAgentFactorBIPS - fixed", async () => {
        const agent = await Agent.createTest(context, agentOwner1, underlyingAgent1);
        const minter = await Minter.createTest(context, minterAddress1, underlyingMinter1, context.underlyingAmount(1000000));
        // buy half pool collateral as agent vault and the rest from agent's owner address
        const requiredCollateral = await agent.requiredCollateralForLots(10);
        await agent.depositCollateralsAndMakeAvailable(requiredCollateral.vault, requiredCollateral.pool.divn(2));
        await agent.collateralPool.enter(0, false, { from: agent.ownerWorkAddress, value: requiredCollateral.pool.divn(2) });
        //
        await minter.performMinting(agent.vaultAddress, 10);
        // agent buys 5 lots
        await minter.transferFAsset(agent.ownerWorkAddress, context.convertLotsToUBA(5));
        // agent changes buyFAssetByAgentFactorBIPS and poolExitCollateralRatioBIPS (to be able to do selfCloseExit)
        await expectRevert(agent.changeSettings({ buyFAssetByAgentFactorBIPS: toBIPS(1.01) }), "value too high");
    });

    it("43877: mint from free underlying of 0 lots fill redemption queue", async () => {
        const agent = await Agent.createTest(context, agentOwner1, underlyingAgent1);
        const agent2 = await Agent.createTest(context, agentOwner2, underlyingAgent2);
        const minter = await Minter.createTest(context, minterAddress1, underlyingMinter1, context.convertLotsToUBA(100));
        const redeemer = await Redeemer.create(context, redeemerAddress1, underlyingRedeemer1);
        await agent.depositCollateralLotsAndMakeAvailable(100);
        await agent2.depositCollateralLotsAndMakeAvailable(100);
        // mint 0 lots is now forbidden in mintFromFreeUnderlying (it is still allowed in selfMint, but it doesn't create tickets there)
        await expectRevert(agent.mintFromFreeUnderlying(0), "cannot mint 0 lots");
        // // fill with empty tickets
        // for (let i = 0; i < 30; i++) {
        //     await agent.mintFromFreeUnderlying(0);
        //     await agent2.mintFromFreeUnderlying(0);
        // }
        // // serious mint
        // const [minted] = await minter.performMinting(agent.vaultAddress, 10);
        // await minter.transferFAsset(redeemer.address, minted.mintedAmountUBA);
        // //
        // // console.log(deepFormat(await context.getRedemptionQueue()));
        // // for (let i = 0; i < 4; i++) {
        // //     const [rdreqs, remaining] = await redeemer.requestRedemption(1);
        // //     console.log(deepFormat({ rdreqs, remaining }));
        // // }
        // const [rdreqs, remaining] = await redeemer.requestRedemption(1);
        // assertWeb3Equal(rdreqs.length, 1);
        // assertWeb3Equal(remaining, 0);
    });

    it("43879: increasing pool fee share during minting can make minter lose deposit", async () => {
        const agent = await Agent.createTest(context, agentOwner1, underlyingAgent1);
        const minter = await Minter.createTest(context, minterAddress1, underlyingMinter1, context.convertLotsToUBA(100));
        await agent.depositCollateralLotsAndMakeAvailable(100);
        // announce fee change
        const info = await agent.checkAgentInfo({});
        console.log('poolFeeShareBIPS before:', deepFormat(info.poolFeeShareBIPS));
        const newFeeShare = toBN(info.poolFeeShareBIPS).muln(11).divn(10);
        const res = await context.assetManager.announceAgentSettingUpdate(agent.vaultAddress, "poolFeeShareBIPS", newFeeShare, { from: agent.ownerWorkAddress });
        const announcement = requiredEventArgs(res, 'AgentSettingChangeAnnounced');
        await time.increaseTo(announcement.validAt);
        // reserve collateral and pay
        const crt = await minter.reserveCollateral(agent.vaultAddress, 10);
        const txHash = await minter.performMintingPayment(crt);
        // execute fee change
        await context.assetManager.executeAgentSettingUpdate(agent.vaultAddress, "poolFeeShareBIPS", { from: agent.ownerWorkAddress });
        // cannot execute minting
        const info2 = await agent.getAgentInfo();
        console.log('poolFeeShareBIPS after:', deepFormat(info2.poolFeeShareBIPS));
        const minted = await minter.executeMinting(crt, txHash);
        await agent.checkAgentInfo({ mintedUBA: toBN(minted.mintedAmountUBA).add(toBN(minted.poolFeeUBA)), reservedUBA: 0 });
    });

    it("43879: decreasing pool fee share during minting can create stuck reserved amount", async () => {
        const agent = await Agent.createTest(context, agentOwner1, underlyingAgent1);
        const minter = await Minter.createTest(context, minterAddress1, underlyingMinter1, context.convertLotsToUBA(100));
        await agent.depositCollateralLotsAndMakeAvailable(100);
        // announce fee change
        const info = await agent.checkAgentInfo({});
        console.log('poolFeeShareBIPS before:', deepFormat(info.poolFeeShareBIPS));
        const newFeeShare = toBN(info.poolFeeShareBIPS).muln(9).divn(10);
        const res = await context.assetManager.announceAgentSettingUpdate(agent.vaultAddress, "poolFeeShareBIPS", newFeeShare, { from: agent.ownerWorkAddress });
        const announcement = requiredEventArgs(res, 'AgentSettingChangeAnnounced');
        await time.increaseTo(announcement.validAt);
        // reserve collateral and pay
        const crt = await minter.reserveCollateral(agent.vaultAddress, 10);
        const txHash = await minter.performMintingPayment(crt);
        // execute fee change
        await context.assetManager.executeAgentSettingUpdate(agent.vaultAddress, "poolFeeShareBIPS", { from: agent.ownerWorkAddress });
        // cannot execute minting
        const info2 = await agent.getAgentInfo();
        console.log('poolFeeShareBIPS after:', deepFormat(info2.poolFeeShareBIPS));
        const minted = await minter.executeMinting(crt, txHash);
        await agent.checkAgentInfo({ mintedUBA: toBN(minted.mintedAmountUBA).add(toBN(minted.poolFeeUBA)), reservedUBA: 0 });
    });

    it("43753: agent can mint unbacked fassets by increasing fee and poolFeeShare", async () => {
        const agent = await Agent.createTest(context, agentOwner1, underlyingAgent1);
        await agent.depositCollateralLotsAndMakeAvailable(20, 1);
        await agent.changeSettings({ feeBIPS: 10000, poolFeeShareBIPS: 10000 });
        await agent.selfMint(context.convertLotsToUBA(20), 10);
        const info = await agent.getAgentInfo();
        // ATTACK result:
        // assert.isTrue(toBN(info.vaultCollateralRatioBIPS).ltn(MAX_BIPS));
        // assertWeb3Equal(info.vaultCollateralRatioBIPS, toBN(info.mintingVaultCollateralRatioBIPS).divn(2));
        // FIXED:
        assert.isTrue(toBN(info.vaultCollateralRatioBIPS).gte(toBN(info.mintingVaultCollateralRatioBIPS)));
        // console.log(deepFormat(info));
    });

    it("43753: others can mint unbacked fassets if agent increases fee and poolFeeShare", async () => {
        const agent = await Agent.createTest(context, agentOwner1, underlyingAgent1);
        const minter = await Minter.createTest(context, minterAddress1, underlyingMinter1, context.convertLotsToUBA(100));
        await agent.depositCollateralLotsAndMakeAvailable(20, 1);
        await agent.changeSettings({ feeBIPS: 10000, poolFeeShareBIPS: 10000 });
        await minter.performMinting(agent.vaultAddress, 10);
        const info = await agent.getAgentInfo();
        // ATTACK result:
        // assert.isTrue(toBN(info.vaultCollateralRatioBIPS).ltn(MAX_BIPS));
        // assertWeb3Equal(info.vaultCollateralRatioBIPS, toBN(info.mintingVaultCollateralRatioBIPS).divn(2));
        // FIXED:
        assert.isTrue(toBN(info.vaultCollateralRatioBIPS).gte(toBN(info.mintingVaultCollateralRatioBIPS)));
        // console.log(deepFormat({ balance: await context.chain.getBalance(minter.underlyingAddress) }));
        // console.log(deepFormat(info));
    });

<<<<<<< HEAD
    it("45601: unfair ccb liquidation", async () => {
        const agent = await Agent.createTest(context, agentOwner1, underlyingAgent1);
        const minter = await Minter.createTest(context, minterAddress1, underlyingMinter1, context.convertLotsToUBA(100));
        const liquidator = await Liquidator.create(context, minterAddress1);

        // make agent available and give some backing
        await agent.depositCollateralLotsAndMakeAvailable(20, 1);
        await minter.performMinting(agent.vaultAddress, 10);
        // enter agent's collateral pool
        await agent.collateralPool.enter(0, false, { from: minter.address, value: toBNExp(1, 24) });
        const minterNatBefore = await agent.poolNatBalanceOf(minter.address);
        // put agent into CCB
        await agent.setVaultCollateralRatioByChangingVaultTokenPrice(13050);
        await liquidator.startLiquidation(agent);
        // put agent in liquidation
        await time.increase(200);
        await liquidator.liquidate(agent, context.convertLotsToUBA(10));
        // check if minter's collateral pool tokens lost value
        const minterNatAfter = await agent.poolNatBalanceOf(minter.address);
        assertWeb3Equal(minterNatBefore, minterNatAfter)
    })

    it("45904: malicious agent can force a default on minter if payment is not proved inside payment window - fixed", async () => {
        const agent = await Agent.createTest(context, agentOwner1, underlyingAgent1);
        const minter = await Minter.createTest(context, minterAddress1, underlyingMinter1, context.underlyingAmount(10000));
        // make agent available
        const fullAgentCollateral = toWei(3e8);
        await agent.depositCollateralsAndMakeAvailable(fullAgentCollateral, fullAgentCollateral);
        // update block
        await context.updateUnderlyingBlock();

        // Reserve collateral, non-handshake type
        const lots = 3;
        const crt = await minter.reserveCollateral(agent.vaultAddress, lots);

        // Perform valid payment within time window
        // minter.performMintingPayment always perform a valid payment
        const txHash = await minter.performMintingPayment(crt);
        // Mine some blocks
        for (let i = 0; i <= context.chainInfo.underlyingBlocksForPayment + 10; i++) {
            await minter.wallet.addTransaction(minter.underlyingAddress, minter.underlyingAddress, 1, null);
        }

        // Time has now passed beyond payment window
        // Request a proof of non-payment existence, but specify the source as bytes32(0)
        const proof = await context.attestationProvider.proveReferencedPaymentNonexistence(
            agent.underlyingAddress,
            crt.paymentReference,
            crt.valueUBA.add(crt.feeUBA),
            crt.firstUnderlyingBlock.toNumber(),
            crt.lastUnderlyingBlock.toNumber(),
            crt.lastUnderlyingTimestamp.toNumber(),
            "0x0000000000000000000000000000000000000000000000000000000000000000");
        // The proof is generated, and indication that FDC doesn't find matching transaction despite the fact that there is one
        // Malicious agent cannot invoke `mintingPaymentDefault` anymore
        await expectRevert(context.assetManager.mintingPaymentDefault(proof, crt.collateralReservationId, { from: agent.ownerWorkAddress }), "invalid check or source addresses root");
    });

    it("45893: agent steals collateral pool NAT with malicious distribution to delegators / reward manager", async () => {
        const agent = await Agent.createTest(context, agentOwner1, underlyingAgent1);
        const minter = await Minter.createTest(context, minterAddress1, underlyingMinter1, context.convertLotsToUBA(100));
        const victim = accounts[83]

        // make agent available and give some backing
        await agent.depositCollateralLotsAndMakeAvailable(20, 1);
        await minter.performMinting(agent.vaultAddress, 10);

        // enter agent's collateral pool
        await agent.collateralPool.enter(0, false, { from: minter.address, value: toBNExp(1, 24) });

        // victim enters the pool
        await agent.collateralPool.enter(0, false, { value: toBNExp(1, 21), from: victim });
        const victimNatBefore = await agent.poolNatBalanceOf(victim);
        console.log("victim nat:", victimNatBefore.toString());

        // claim by using mock airdrop
        const maliciousDistributionToDelegatorsFactory = artifacts.require('MaliciousDistributionToDelegators');
        const maliciousDistributionToDelegators = await maliciousDistributionToDelegatorsFactory.new(toBNExp(1, 24));
        await agent.collateralPool.claimAirdropDistribution(maliciousDistributionToDelegators.address, 1,
            { from: agent.ownerWorkAddress });

        // claim using mock delegation
        const maliciousRewardManagerFactory = artifacts.require('MaliciousRewardManager');
        const maliciousRewardManager = await maliciousRewardManagerFactory.new(toBNExp(1, 24));
        await agent.collateralPool.claimDelegationRewards(maliciousRewardManager.address, 0, [],
            { from: agent.ownerWorkAddress});

        // victim exits the pool
        const victimNatAfter = await agent.poolNatBalanceOf(victim);
        console.log("victim nat:", victimNatAfter.toString())
        //await agent.collateralPool.exit(tokens.toString(), 0, { from: victim });

        console.log("victim nat diff:", victimNatAfter.sub(victimNatBefore).toString());
        assertWeb3Equal(victimNatBefore, victimNatAfter)
    });

=======
    it("46807: agent circumvents double payment challenge", async () => {
        // Prelim setup
        const agent = await Agent.createTest(context, agentOwner1, underlyingAgent1);
        const minter = await Minter.createTest(context, minterAddress1, underlyingMinter1, context.underlyingAmount(10000));
        const redeemer = await Redeemer.create(context, redeemerAddress1, underlyingRedeemer1);
        const challenger = await Challenger.create(context, challengerAddress1);

        // Make agent available and deposit some collateral
        const fullAgentCollateral = toWei(3e8);
        await agent.depositCollateralsAndMakeAvailable(fullAgentCollateral, fullAgentCollateral);
        // update block, passing agent creation block
        await context.updateUnderlyingBlock();

        // Perform minting
        const lots = 3;
        const crt = await minter.reserveCollateral(agent.vaultAddress, 2 * lots);
        const txHash = await minter.performMintingPayment(crt);
        const minted = await minter.executeMinting(crt, txHash);

        // Make a redemption request to agent's owned address
        await context.fAsset.transfer(redeemer.address, minted.mintedAmountUBA, { from: minter.address });
        const [redemptionRequests, , ,] = await redeemer.requestRedemption(lots);
        const request = redemptionRequests[0];

        // Redeemer waits for 14 days
        await deterministicTimeIncrease(15 * DAYS + 10);
        mockChain.skipTime(14 * DAYS + 10);
        mockChain.mine(100 * 14);

        await redeemer.redemptionPaymentDefault(request);

        // Perform the first payment
        const paymentAmount = request.valueUBA.sub(request.feeUBA);
        const tx1Hash = await agent.performPayment(request.paymentAddress, paymentAmount, request.paymentReference);

        await expectRevert(challenger.illegalPaymentChallenge(agent, tx1Hash), 'matching redemption active');

        // Agent waits for 14 days
        await deterministicTimeIncrease(15 * DAYS + 10);
        mockChain.skipTime(14 * DAYS + 10);
        mockChain.mine(100 * 14);

        // Perform the second payment
        const tx2Hash = await agent.performPayment(request.paymentAddress, paymentAmount, request.paymentReference);

        await expectRevert(challenger.illegalPaymentChallenge(agent, tx2Hash), 'matching redemption active');
        await expectRevert(challenger.doublePaymentChallenge(agent, tx1Hash, tx2Hash), 'verified transaction too old');
    });

    it("47020: agent dilutes collateral pool by setting topup CR below pool minting CR", async () => {

        async function userPoolCollateral(user: string): Promise<BN> {
            const userTokens = await agent.collateralPoolToken.balanceOf(user)
            const tokens = await agent.collateralPoolToken.totalSupply()
            const collateral = await agent.collateralPool.totalCollateral()
            return userTokens.mul(collateral).div(tokens)
        }

        // define minter and agent with malicious settings (for simplicity, assume they are collaborating)
        const minter = await Minter.createTest(context, minterAddress1, underlyingMinter1, context.underlyingAmount(1000000));
        const agent = await Agent.createTest(context, agentOwner1, underlyingAgent1, {
            poolFeeShareBIPS: 0,
            mintingPoolCollateralRatioBIPS: 20_000,
            poolTopupCollateralRatioBIPS: 30_000,
            poolExitCollateralRatioBIPS: 30_001,
            poolTopupTokenPriceFactorBIPS: 9500
        });

        // Make agent available and deposit some collateral
        // NOTE: wei of vault collateral should be priced higher than wei of pool for this test
        const fullAgentCollateral = toWei(3e8);
        await agent.depositCollateralsAndMakeAvailable(fullAgentCollateral, fullAgentCollateral);
        // update block, passing agent creation block
        await context.updateUnderlyingBlock();

        // victim enters agent's collateral pool
        const victim = accounts[81]
        await agent.collateralPool.enter(0, false, { from: victim, value: fullAgentCollateral })
        const victimNatBefore = await userPoolCollateral(victim)

        // ---- start malicious strategy (can be iterated) -----

        // perform minting for all free lots to drop agent CR to mintingPoolCollateralRatioBIPS < poolTopupCollateralRatioBIPS
        const freeLots = (await agent.getAgentInfo()).freeCollateralLots
        await minter.performMinting(agent.agentVault.address, freeLots)
        // minter enters the collateral pool to buy tokens
        const tx = await agent.collateralPool.enter(0, false, { from: minter.address, value: fullAgentCollateral })
        const receivedPoolTokens = toBN(requiredEventArgs(tx, "Entered").receivedTokensWei)
        // the agent self-closes minter's FAssets to raise the CR
        await context.fAsset.transfer(agent.ownerWorkAddress, context.convertLotsToUBA(freeLots), { from: minter.address })
        await agent.selfClose(context.convertLotsToUBA(freeLots))
        // agent waits for the collateral pool token timelock to expire and exits
        await deterministicTimeIncrease(context.settings.collateralPoolTokenTimelockSeconds)
        await agent.collateralPool.exit(receivedPoolTokens, 0, { from: minter.address })

        // ---- end malicious strategy (can be iterated) -----

        // check that victim had collateral pool native balance stolen
        const victimNatAfter = await userPoolCollateral(victim)
        console.log('victim balance before:', victimNatAfter.toString())
        console.log('victim balance after :', victimNatBefore.toString())
        assert(victimNatAfter.lt(victimNatBefore))
    })
>>>>>>> c9e59790
});<|MERGE_RESOLUTION|>--- conflicted
+++ resolved
@@ -1,6 +1,6 @@
 import { expectEvent, expectRevert } from "@openzeppelin/test-helpers";
 import { DAYS, deepFormat, MAX_BIPS, toBIPS, toBN, toBNExp, toWei } from "../../../lib/utils/helpers";
-import { MockChain } from "../../utils/fasset/MockChain";
+import { MockChain, MockChainWallet } from "../../utils/fasset/MockChain";
 import { MockFlareDataConnectorClient } from "../../utils/fasset/MockFlareDataConnectorClient";
 import { deterministicTimeIncrease, getTestFile, loadFixtureCopyVars } from "../../utils/test-helpers";
 import { assertWeb3Equal } from "../../utils/web3assertions";
@@ -613,25 +613,8 @@
         // No one can confirm this payment because this redemption is already rejected
         await expectRevert(agent.confirmActiveRedemptionPayment(request, tx1Hash), 'rejected redemption cannot be confirmed');
 
-<<<<<<< HEAD
         // but the transaction can be challenged since the redemption request was rejected
         await challenger.illegalPaymentChallenge(agent, tx1Hash);
-=======
-        // Agent waits for 14 days
-        await deterministicTimeIncrease(15 * DAYS + 10);
-        mockChain.skipTime(14 * DAYS + 10);
-        mockChain.mine(100 * 14);
-
-        // perform double payment to the same payment reference
-        const tx2Hash = await agent.performPayment(request.paymentAddress, paymentAmount, request.paymentReference);
-
-        // cannot challenge the old transaction
-        await expectRevert(challenger.doublePaymentChallenge(agent, tx1Hash, tx2Hash), 'verified transaction too old');
-        await expectRevert(challenger.illegalPaymentChallenge(agent, tx1Hash), 'verified transaction too old');
-
-        // but the new transaction can be challenged since the redemption request was deleted
-        await challenger.illegalPaymentChallenge(agent, tx2Hash);
->>>>>>> c9e59790
     });
 
     it.skip("43711: vault CR too low but cannot liquidate", async () => {
@@ -846,7 +829,6 @@
         // console.log(deepFormat(info));
     });
 
-<<<<<<< HEAD
     it("45601: unfair ccb liquidation", async () => {
         const agent = await Agent.createTest(context, agentOwner1, underlyingAgent1);
         const minter = await Minter.createTest(context, minterAddress1, underlyingMinter1, context.convertLotsToUBA(100));
@@ -943,56 +925,6 @@
         assertWeb3Equal(victimNatBefore, victimNatAfter)
     });
 
-=======
-    it("46807: agent circumvents double payment challenge", async () => {
-        // Prelim setup
-        const agent = await Agent.createTest(context, agentOwner1, underlyingAgent1);
-        const minter = await Minter.createTest(context, minterAddress1, underlyingMinter1, context.underlyingAmount(10000));
-        const redeemer = await Redeemer.create(context, redeemerAddress1, underlyingRedeemer1);
-        const challenger = await Challenger.create(context, challengerAddress1);
-
-        // Make agent available and deposit some collateral
-        const fullAgentCollateral = toWei(3e8);
-        await agent.depositCollateralsAndMakeAvailable(fullAgentCollateral, fullAgentCollateral);
-        // update block, passing agent creation block
-        await context.updateUnderlyingBlock();
-
-        // Perform minting
-        const lots = 3;
-        const crt = await minter.reserveCollateral(agent.vaultAddress, 2 * lots);
-        const txHash = await minter.performMintingPayment(crt);
-        const minted = await minter.executeMinting(crt, txHash);
-
-        // Make a redemption request to agent's owned address
-        await context.fAsset.transfer(redeemer.address, minted.mintedAmountUBA, { from: minter.address });
-        const [redemptionRequests, , ,] = await redeemer.requestRedemption(lots);
-        const request = redemptionRequests[0];
-
-        // Redeemer waits for 14 days
-        await deterministicTimeIncrease(15 * DAYS + 10);
-        mockChain.skipTime(14 * DAYS + 10);
-        mockChain.mine(100 * 14);
-
-        await redeemer.redemptionPaymentDefault(request);
-
-        // Perform the first payment
-        const paymentAmount = request.valueUBA.sub(request.feeUBA);
-        const tx1Hash = await agent.performPayment(request.paymentAddress, paymentAmount, request.paymentReference);
-
-        await expectRevert(challenger.illegalPaymentChallenge(agent, tx1Hash), 'matching redemption active');
-
-        // Agent waits for 14 days
-        await deterministicTimeIncrease(15 * DAYS + 10);
-        mockChain.skipTime(14 * DAYS + 10);
-        mockChain.mine(100 * 14);
-
-        // Perform the second payment
-        const tx2Hash = await agent.performPayment(request.paymentAddress, paymentAmount, request.paymentReference);
-
-        await expectRevert(challenger.illegalPaymentChallenge(agent, tx2Hash), 'matching redemption active');
-        await expectRevert(challenger.doublePaymentChallenge(agent, tx1Hash, tx2Hash), 'verified transaction too old');
-    });
-
     it("47020: agent dilutes collateral pool by setting topup CR below pool minting CR", async () => {
 
         async function userPoolCollateral(user: string): Promise<BN> {
@@ -1047,5 +979,4 @@
         console.log('victim balance after :', victimNatBefore.toString())
         assert(victimNatAfter.lt(victimNatBefore))
     })
->>>>>>> c9e59790
 });