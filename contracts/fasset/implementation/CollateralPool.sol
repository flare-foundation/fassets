// SPDX-License-Identifier: MIT
pragma solidity 0.8.11;

import "@openzeppelin/contracts/security/ReentrancyGuard.sol";
import "@openzeppelin/contracts/token/ERC20/utils/SafeERC20.sol";
import "../../utils/lib/SafePct.sol";
import "../interface/IWNat.sol";
import "../interface/IAssetManager.sol";
import "../interface/IAgentVault.sol";
import "./CollateralPoolToken.sol";

contract CollateralPool is ReentrancyGuard {

    using SafePct for uint256;
    using SafeBips for uint256;

    uint256 public constant CLAIM_FTSO_REWARDS_INTEREST_BIPS = 3;
    uint256 internal constant MAX_NAT_TO_POOL_TOKEN_RATIO = 1000;

<<<<<<< HEAD
    IAssetManager public assetManager;
    IERC20 public fAsset;
    address public agentVault;
    CollateralPoolToken public poolToken;
    uint16 public enterBuyAssetRateBIPS; // = 1 + premium
    uint64 public enterWithoutFAssetMintDelaySeconds;

    function enter(bool _depositFassets) external payable {
        if (_depositFassets) {
            _enterWithFassets();
        } else {
            _enterWithoutFassets();
        }
    }

    function _enterWithFassets() private {
=======
    address payable public immutable agentVault;
    IAssetManager public immutable assetManager;
    IERC20 public immutable fAsset;
    CollateralPoolToken public poolToken;
    uint256 public exitCRBIPS;
    uint256 public topupCRBIPS;
    uint256 public topupTokenDiscountBIPS;

    mapping(address => uint256) public fassetDebtOf;
    uint256 public poolFassetDebt;

    modifier onlyAssetManager {
        require(msg.sender == address(assetManager), "only asset manager");
        _;
    }

    modifier onlyAgent {
        require(msg.sender == address(agentVault));
        _;
    }

    constructor (
        address payable _agentVault, address _assetManager, address _fAsset,
        uint256 _exitCRBIPS, uint256 _topupCRBIPS, uint256 _topupTokenDiscountBIPS
    ) {
        agentVault = _agentVault;
        assetManager = IAssetManager(_assetManager);
        fAsset = IERC20(_fAsset);
        exitCRBIPS = _exitCRBIPS;
        topupCRBIPS = _topupCRBIPS;
        topupTokenDiscountBIPS = _topupTokenDiscountBIPS;
    }

    function setPoolToken(address _poolToken) external onlyAgent {
        if (address(poolToken) == address(0)) {
            poolToken = CollateralPoolToken(_poolToken);
        }
    }

    function enter(uint256 _fassets, bool _enterWithFullFassets) external payable {
>>>>>>> 1bb1f26d
        IWNat wnat = assetManager.getWNat();
        uint256 poolTokenSupply = poolToken.totalSupply();
        uint256 poolBalanceNat = wnat.balanceOf(address(this));
<<<<<<< HEAD
        uint256 poolTokenSuply = poolToken.totalSupply();
        uint256 fassetBalance = fAsset.balanceOf(address(this));
        require(poolTokenSuply <= poolBalanceNat * MAX_NAT_TO_POOL_TOKEN_RATIO, "nat balance too low");
        // If poolBalanceNat=0 then poolTokenSuply=0 due to require above.
        // So the entering staker is the only one and he can take all fassets, if there are any
        // (anyway, while such situation could theoretically happen due to agent slashing, it is very unlikely).
        // TODO: check if it is possible (can agent slashing ever go to 0?)
        uint256 fassetShare = poolBalanceNat > 0 ?
            SafePct.mulDiv(fassetBalance, msg.value, poolBalanceNat) : 0;
=======
        require(poolTokenSupply <= poolBalanceNat * MAX_NAT_TO_POOL_TOKEN_RATIO, "nat balance too small");
        uint256 poolFassetBalance = fAsset.balanceOf(address(this));
        uint256 poolVirtualFassetBalance = poolFassetBalance + poolFassetDebt;
        // calculate obtained pool tokens and liquid fassets
        uint256 tokens = _collateralToTokenShare(msg.value);
        uint256 fassets = poolBalanceNat == 0 ?
            0 : poolVirtualFassetBalance.mulDiv(msg.value, poolBalanceNat);
        uint256 liquidFassets = _enterWithFullFassets ?
            fassets : min(_fassets, fassets);
        // log msg.sender fasset debt
        uint256 debtFassets = fassets - liquidFassets;
        fassetDebtOf[msg.sender] += debtFassets;
        poolFassetDebt += debtFassets;
        // transfer/mint calculated assets
        if (liquidFassets > 0) {
            require(fAsset.allowance(msg.sender, address(this)) >= liquidFassets,
                "f-asset allowance too small");
            fAsset.transferFrom(msg.sender, address(this), liquidFassets);
        }
        wnat.deposit{value: msg.value}();
        poolToken.mint(msg.sender, tokens);
    }

    function fullExit() external {
        exit(liquidTokensOf(msg.sender));
    }

    function exit(uint256 _tokenShare) public {
        require(_tokenShare > 0, "token share is zero");
        IWNat wnat = assetManager.getWNat();
        uint256 poolTokenSupply = poolToken.totalSupply();
        uint256 poolBalanceNat = wnat.balanceOf(address(this));
        uint256 fassetSupply = fAsset.totalSupply();
        // poolTokenSupply >= _tokenShare > 0
        uint256 natShare = _tokenShare.mulDiv(poolBalanceNat, poolTokenSupply);
        require(natShare > 0, "amount of supplied tokens is too small");
        // check whether the new collateral ratio is above exitCR
        uint256 updatedPoolBalanceNat = poolBalanceNat - natShare;
        (uint256 assetPriceMul, uint256 assetPriceDiv) = assetManager.assetPriceNatWei();
        uint256 lhs = updatedPoolBalanceNat * assetPriceDiv;
        uint256 rhs = fassetSupply * assetPriceMul;
        require(lhs >= rhs.mulBips(exitCRBIPS), "collateral ratio falls below exitCR");
        // execute wnat transfer
        wnat.transfer(msg.sender, natShare);
        // execute fasset transfer
        uint256 poolFassetBalance = fAsset.balanceOf(address(this));
        uint256 poolVirtualFassetBalance = poolFassetBalance + poolFassetDebt;
        uint256 fassetShare = poolVirtualFassetBalance.mulDiv(_tokenShare, poolTokenSupply);
>>>>>>> 1bb1f26d
        if (fassetShare > 0) {
            fAsset.transfer(msg.sender, fassetShare);
        }
        // execute token burn
        // note: "burn" also checks whether msg.sender had enough liquid
        // pool tokens to execute the exit (this is not checked beforehand)
        poolToken.burn(msg.sender, _tokenShare);
    }

    // requires the amount of fassets that doesn't lower pool CR
    // note: _tokenShare must represent liquid tokens
    function selfCloseExit(
        bool _getAgentCollateral, uint256 _tokenShare,
        string memory _redeemerUnderlyingAddressString
    ) public {
        require(_tokenShare > 0, "token share is zero");
        IWNat wnat = assetManager.getWNat();
        uint256 poolBalanceNat = wnat.balanceOf(address(this));
        uint256 poolTokenSupply = poolToken.totalSupply();
        uint256 fassetSupply = fAsset.totalSupply();
        uint256 poolFassetBalance = fAsset.balanceOf(address(this));
        // poolTokenSupply >= _tokenShare > 0
        uint256 natShare = poolBalanceNat.mulDiv(_tokenShare, poolTokenSupply);
        require(natShare > 0, "amount of supplied tokens is too small");
        uint256 fassetShare = poolFassetBalance.mulDiv(_tokenShare, poolTokenSupply);
        // calculate msg.sender's additionally required fassets
        uint256 updatedPoolBalanceNat = poolBalanceNat - natShare;
        uint256 updatedFassetSupply = fassetSupply - fassetShare;
        uint256 exemptionFassets = poolFassetBalance.mulDiv(updatedPoolBalanceNat, poolBalanceNat);
        uint256 additionallyRequiredFassets = exemptionFassets <= updatedFassetSupply ?
            updatedFassetSupply - exemptionFassets : 0;
        if (additionallyRequiredFassets > 0) {
            require(fAsset.allowance(msg.sender, address(this)) >= additionallyRequiredFassets,
                "f-asset allowance too small");
            fAsset.transferFrom(msg.sender, address(this), additionallyRequiredFassets);
        }
        // execute asset transfer/burn
        wnat.transfer(msg.sender, natShare);
        poolToken.burn(msg.sender, _tokenShare);
        uint256 redeemedFassets = fassetShare + additionallyRequiredFassets;
        if (redeemedFassets > 0) {
            uint256 lotSizeAMG = assetManager.getLotSizeAMG();
            uint256 lotsToRedeem = redeemedFassets / lotSizeAMG;
            if (lotsToRedeem == 0 || _getAgentCollateral) {
                assetManager.redeemChosenAgentCollateral(
                    agentVault, redeemedFassets, msg.sender);
            } else {
                assetManager.redeemChosenAgentUnderlying(
                    agentVault, redeemedFassets, _redeemerUnderlyingAddressString);
            }
        }
<<<<<<< HEAD
        // if poolBalanceNat=0 then also poolTokenSuply=0 due to require above and we use ratio 1
        uint256 tokenShare = poolBalanceNat > 0 ?
            SafePct.mulDiv(poolTokenSuply, msg.value, poolBalanceNat) : msg.value;
        poolToken.mint(msg.sender, tokenShare);
    }

    function _enterWithoutFassets() private {
=======
    }

    // helper function for self-close exits paid with agent's collateral
    function selfCloseExitPaidWithCollateral(uint256 _tokenShare) external {
        selfCloseExit(true, _tokenShare, "");
    }

    // function that calculates the amount of token bought with collateral
    // note: this is complicated due to the topup discount
    function _collateralToTokenShare(uint256 _collateral) private view returns (uint256) {
>>>>>>> 1bb1f26d
        IWNat wnat = assetManager.getWNat();
        uint256 poolBalanceNat = wnat.balanceOf(address(this));
        if (poolBalanceNat == 0) return _collateral;
        uint256 poolTokenSupply = poolToken.totalSupply();
        uint256 fassetSupply = fAsset.totalSupply();
        (uint256 assetPriceMul, uint256 assetPriceDiv) = assetManager.assetPriceNatWei();
<<<<<<< HEAD
        uint256 pricePremiumMul = SafePct.mulBips(assetPriceMul, enterBuyAssetRateBIPS);
        uint256 poolBalanceNatWithAssets = poolBalanceNat +
            SafePct.mulDiv(fassetBalance, pricePremiumMul, assetPriceDiv);
        // This condition prevents division by 0, since poolBalanceNatWithAssets >= poolBalanceNat.
        // Conversely, if poolBalanceNat=0 then poolTokenSuply=0 due to require above and we mint tokens at ratio 1.
        // In this case the entering staker is the only one and he can take all fassets, if there are any
        // (anyway, while such situation could theoretically happen due to agent slashing, it is very unlikely).
        uint256 tokenShare = poolBalanceNat > 0 ?
            SafePct.mulDiv(poolTokenSuply, msg.value, poolBalanceNatWithAssets) : msg.value;
        uint256 mintAt = block.timestamp + enterWithoutFAssetMintDelaySeconds;
        poolToken.mintDelayed(msg.sender, tokenShare, mintAt);
=======
        // calculate amount of nat at topup price and nat at normal price
        uint256 lhs = assetPriceDiv * poolBalanceNat;
        uint256 rhs = assetPriceMul * fassetSupply;
        uint256 topupAssetPriceMul = assetPriceMul.mulBips(topupCRBIPS);
        uint256 natRequiredToTopup = lhs < rhs.mulBips(topupCRBIPS) ?
            fassetSupply.mulDiv(topupAssetPriceMul, assetPriceDiv) - poolBalanceNat : 0;
        uint256 collateralAtTopupPrice = _collateral < natRequiredToTopup ?
            _collateral : natRequiredToTopup;
        uint256 collateralAtNormalPrice = collateralAtTopupPrice < _collateral ?
            _collateral - collateralAtTopupPrice : 0;
        uint256 tokenShareAtTopupPrice = poolTokenSupply.mulDiv(
            collateralAtTopupPrice, poolBalanceNat.mulBips(topupTokenDiscountBIPS));
        uint256 tokenShareAtNormalPrice = poolTokenSupply.mulDiv(
            collateralAtNormalPrice, poolBalanceNat);
        return tokenShareAtTopupPrice + tokenShareAtNormalPrice;
>>>>>>> 1bb1f26d
    }

    ////////////////////////////////////////////////////////////////////////////////////
    // methods used by CollateralPoolToken

    // note: integer operations round down the liquid tokens,
    // so the user can get slightly less tokens than those he owns mathematically
    // (we could also calculate liquid tokens as tokens - debtTokens)
    function liquidTokensOf(address _account) public view returns (uint256) {
        uint256 poolTokenSupply = poolToken.totalSupply();
        uint256 poolFassetBalance = fAsset.balanceOf(address(this));
        uint256 poolVirtualFassetBalance = poolFassetBalance + poolFassetDebt;
        uint256 tokens = poolToken.balanceOf(_account);
        uint256 fassets = poolVirtualFassetBalance.mulDiv(tokens, poolTokenSupply);
        uint256 debtFassets = fassetDebtOf[_account];
        uint256 liquidFassets = fassets - debtFassets;
        uint256 liquidTokens = poolTokenSupply.mulDiv(liquidFassets, poolVirtualFassetBalance);
        return liquidTokens;
    }

    ////////////////////////////////////////////////////////////////////////////////////
    // Methods to allow for liquidation/destruction of the pool by AssetManager or agent

    function destroy() external onlyAgent {
        IWNat wnat = assetManager.getWNat();
        uint256 poolBalanceNat = wnat.balanceOf(address(this));
        uint256 poolFassetBalance = fAsset.balanceOf(address(this));
        if (poolBalanceNat == 0 && poolFassetBalance == 0) {
            poolToken.destroy();
            selfdestruct(agentVault);
        }
    }

    // used by AssetManager to handle liquidation
    function payout(address _recipient, uint256 _amount)
        external
        onlyAssetManager
        nonReentrant
    {
        IWNat wnat = assetManager.getWNat();
        wnat.transfer(_recipient, _amount);
    }

    ////////////////////////////////////////////////////////////////////////////////////
    // Delegation of the pool's collateral and airdrop claimage (same as in AgentVault)

    function claimAirdropDistribution(IDistributionToDelegators _distribution, uint256 _month)
        external
        onlyAgent
        returns(uint256)
    {
        return _distribution.claim(agentVault, _month);
    }

    function optOutOfAirdrop(IDistributionToDelegators _distribution) external onlyAgent {
        _distribution.optOutOfAirdrop();
    }

    function delegateCollateral(
        address[] memory _to, uint256[] memory _bips
    ) external onlyAgent {
        IVPToken wnat = IVPToken(assetManager.getWNat());
        wnat.batchDelegate(_to, _bips);
    }

    function claimFtsoRewards(
        IFtsoRewardManager _ftsoRewardManager, uint256 _lastRewardEpoch
    ) external nonReentrant {
        uint256 ftsoRewards = _ftsoRewardManager.claim(
            address(this), payable(address(this)), _lastRewardEpoch, false
        );
        uint256 callerReward = ftsoRewards.mulBips(CLAIM_FTSO_REWARDS_INTEREST_BIPS);
        if (callerReward > 0) {
            /* solhint-disable avoid-low-level-calls */
            //slither-disable-next-line arbitrary-send-eth
            (bool success, ) = msg.sender.call{value: callerReward}("");
            /* solhint-enable avoid-low-level-calls */
            require(success, "transfer failed");
        }
    }

    // Set executors and recipients that can then automatically claim rewards through FtsoRewardManager.
    function setFtsoAutoClaiming(
        IClaimSetupManager _claimSetupManager,
        address[] memory _executors,
        address[] memory _allowedRecipients
    )
        external payable
        onlyAgent
    {
        _claimSetupManager.setClaimExecutors{value: msg.value}(_executors);
        _claimSetupManager.setAllowedClaimRecipients(_allowedRecipients);
    }

    ////////////////////////////////////////////////////////////////////////////////////
    // auxiliary

    function min(uint256 a, uint256 b) private pure returns (uint256) {
        return a <= b ? a : b;
    }

}<|MERGE_RESOLUTION|>--- conflicted
+++ resolved
@@ -4,6 +4,7 @@
 import "@openzeppelin/contracts/security/ReentrancyGuard.sol";
 import "@openzeppelin/contracts/token/ERC20/utils/SafeERC20.sol";
 import "../../utils/lib/SafePct.sol";
+import "../../utils/lib/SafeBips.sol";
 import "../interface/IWNat.sol";
 import "../interface/IAssetManager.sol";
 import "../interface/IAgentVault.sol";
@@ -17,24 +18,6 @@
     uint256 public constant CLAIM_FTSO_REWARDS_INTEREST_BIPS = 3;
     uint256 internal constant MAX_NAT_TO_POOL_TOKEN_RATIO = 1000;
 
-<<<<<<< HEAD
-    IAssetManager public assetManager;
-    IERC20 public fAsset;
-    address public agentVault;
-    CollateralPoolToken public poolToken;
-    uint16 public enterBuyAssetRateBIPS; // = 1 + premium
-    uint64 public enterWithoutFAssetMintDelaySeconds;
-
-    function enter(bool _depositFassets) external payable {
-        if (_depositFassets) {
-            _enterWithFassets();
-        } else {
-            _enterWithoutFassets();
-        }
-    }
-
-    function _enterWithFassets() private {
-=======
     address payable public immutable agentVault;
     IAssetManager public immutable assetManager;
     IERC20 public immutable fAsset;
@@ -75,21 +58,9 @@
     }
 
     function enter(uint256 _fassets, bool _enterWithFullFassets) external payable {
->>>>>>> 1bb1f26d
-        IWNat wnat = assetManager.getWNat();
-        uint256 poolTokenSupply = poolToken.totalSupply();
-        uint256 poolBalanceNat = wnat.balanceOf(address(this));
-<<<<<<< HEAD
-        uint256 poolTokenSuply = poolToken.totalSupply();
-        uint256 fassetBalance = fAsset.balanceOf(address(this));
-        require(poolTokenSuply <= poolBalanceNat * MAX_NAT_TO_POOL_TOKEN_RATIO, "nat balance too low");
-        // If poolBalanceNat=0 then poolTokenSuply=0 due to require above.
-        // So the entering staker is the only one and he can take all fassets, if there are any
-        // (anyway, while such situation could theoretically happen due to agent slashing, it is very unlikely).
-        // TODO: check if it is possible (can agent slashing ever go to 0?)
-        uint256 fassetShare = poolBalanceNat > 0 ?
-            SafePct.mulDiv(fassetBalance, msg.value, poolBalanceNat) : 0;
-=======
+        IWNat wnat = assetManager.getWNat();
+        uint256 poolTokenSupply = poolToken.totalSupply();
+        uint256 poolBalanceNat = wnat.balanceOf(address(this));
         require(poolTokenSupply <= poolBalanceNat * MAX_NAT_TO_POOL_TOKEN_RATIO, "nat balance too small");
         uint256 poolFassetBalance = fAsset.balanceOf(address(this));
         uint256 poolVirtualFassetBalance = poolFassetBalance + poolFassetDebt;
@@ -138,7 +109,6 @@
         uint256 poolFassetBalance = fAsset.balanceOf(address(this));
         uint256 poolVirtualFassetBalance = poolFassetBalance + poolFassetDebt;
         uint256 fassetShare = poolVirtualFassetBalance.mulDiv(_tokenShare, poolTokenSupply);
->>>>>>> 1bb1f26d
         if (fassetShare > 0) {
             fAsset.transfer(msg.sender, fassetShare);
         }
@@ -190,15 +160,6 @@
                     agentVault, redeemedFassets, _redeemerUnderlyingAddressString);
             }
         }
-<<<<<<< HEAD
-        // if poolBalanceNat=0 then also poolTokenSuply=0 due to require above and we use ratio 1
-        uint256 tokenShare = poolBalanceNat > 0 ?
-            SafePct.mulDiv(poolTokenSuply, msg.value, poolBalanceNat) : msg.value;
-        poolToken.mint(msg.sender, tokenShare);
-    }
-
-    function _enterWithoutFassets() private {
-=======
     }
 
     // helper function for self-close exits paid with agent's collateral
@@ -209,26 +170,12 @@
     // function that calculates the amount of token bought with collateral
     // note: this is complicated due to the topup discount
     function _collateralToTokenShare(uint256 _collateral) private view returns (uint256) {
->>>>>>> 1bb1f26d
         IWNat wnat = assetManager.getWNat();
         uint256 poolBalanceNat = wnat.balanceOf(address(this));
         if (poolBalanceNat == 0) return _collateral;
         uint256 poolTokenSupply = poolToken.totalSupply();
         uint256 fassetSupply = fAsset.totalSupply();
         (uint256 assetPriceMul, uint256 assetPriceDiv) = assetManager.assetPriceNatWei();
-<<<<<<< HEAD
-        uint256 pricePremiumMul = SafePct.mulBips(assetPriceMul, enterBuyAssetRateBIPS);
-        uint256 poolBalanceNatWithAssets = poolBalanceNat +
-            SafePct.mulDiv(fassetBalance, pricePremiumMul, assetPriceDiv);
-        // This condition prevents division by 0, since poolBalanceNatWithAssets >= poolBalanceNat.
-        // Conversely, if poolBalanceNat=0 then poolTokenSuply=0 due to require above and we mint tokens at ratio 1.
-        // In this case the entering staker is the only one and he can take all fassets, if there are any
-        // (anyway, while such situation could theoretically happen due to agent slashing, it is very unlikely).
-        uint256 tokenShare = poolBalanceNat > 0 ?
-            SafePct.mulDiv(poolTokenSuply, msg.value, poolBalanceNatWithAssets) : msg.value;
-        uint256 mintAt = block.timestamp + enterWithoutFAssetMintDelaySeconds;
-        poolToken.mintDelayed(msg.sender, tokenShare, mintAt);
-=======
         // calculate amount of nat at topup price and nat at normal price
         uint256 lhs = assetPriceDiv * poolBalanceNat;
         uint256 rhs = assetPriceMul * fassetSupply;
@@ -244,7 +191,6 @@
         uint256 tokenShareAtNormalPrice = poolTokenSupply.mulDiv(
             collateralAtNormalPrice, poolBalanceNat);
         return tokenShareAtTopupPrice + tokenShareAtNormalPrice;
->>>>>>> 1bb1f26d
     }
 
     ////////////////////////////////////////////////////////////////////////////////////
