--- conflicted
+++ resolved
@@ -29,39 +29,9 @@
         internal
     {
         Ownership storage ownership = _state.ownership[_underlyingAddressHash];
-<<<<<<< HEAD
         // check that currently unclaimed
-        require(ownership.owner == address(0), "address already claimed");
+        require(ownership.owner == address(0), AddressAlreadyClaimed());
         // set the new owner
-=======
-        // check that currently unclaimed or owner is the expected owner
-        if (ownership.owner == address(0)) {
-            ownership.provedEOA = false;
-            ownership.underlyingBlockOfEOAProof = 0;
-        } else {
-            require(ownership.owner == _expectedOwner, AddressAlreadyClaimed());
-        }
-        // if requireEOA, the proof had to be verified in some previous call
-        require(!_requireEOA || ownership.provedEOA, EOAProofRequired());
-        // set the new owner
-        ownership.owner = _targetOwner;
-    }
-
-    function claimWithProof(
-        State storage _state,
-        IPayment.Proof calldata _payment,
-        PaymentConfirmations.State storage _paymentVerification,
-        address _owner
-    )
-        internal
-    {
-        assert(_payment.data.responseBody.sourceAddressHash != 0);
-        Ownership storage ownership = _state.ownership[_payment.data.responseBody.sourceAddressHash];
-        require(ownership.owner == address(0), AddressAlreadyClaimed());
-        require(_payment.data.responseBody.standardPaymentReference == PaymentReference.addressOwnership(_owner),
-            InvalidAddressOwnershipProof());
-        PaymentConfirmations.confirmSourceDecreasingTransaction(_paymentVerification, _payment);
->>>>>>> 71e13d79
         ownership.owner = _owner;
     }
 }