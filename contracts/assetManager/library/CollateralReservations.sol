// SPDX-License-Identifier: MIT
pragma solidity 0.8.23;

import "@openzeppelin/contracts/utils/math/SafeCast.sol";
import "../interfaces/IIAgentVault.sol";
import "../../utils/lib/SafeMath64.sol";
import "../../utils/lib/SafePct.sol";
import "../../utils/lib/Transfers.sol";
import "./data/AssetManagerState.sol";
import "../../userInterfaces/IAssetManagerEvents.sol";
import "./Conversion.sol";
import "./Agents.sol";
import "./Minting.sol";
import "./AgentCollateral.sol";
import "./TransactionAttestation.sol";
import "./MerkleTree.sol";


library CollateralReservations {
    using SafePct for *;
    using SafeCast for uint256;
    using AgentCollateral for Collateral.CombinedData;
    using Agent for Agent.State;
    using EnumerableSet for EnumerableSet.AddressSet;

    // double hash of empty string (same as _doubleHash("") which cannot be used for constant initialization)
    bytes32 internal constant EMPTY_ADDRESS_DOUBLE_HASH = keccak256(abi.encodePacked(keccak256(bytes(""))));

    function reserveCollateral(
        address _minter,
        address _agentVault,
        uint64 _lots,
        uint64 _maxMintingFeeBIPS,
        address payable _executor,
        string[] calldata _minterUnderlyingAddresses
    )
        internal
    {
        Agent.State storage agent = Agent.get(_agentVault);
        Agents.requireWhitelistedAgentVaultOwner(agent);
        Collateral.CombinedData memory collateralData = AgentCollateral.combinedData(agent);
        AssetManagerState.State storage state = AssetManagerState.get();
        require(state.mintingPausedAt == 0, "minting paused");
        require(agent.availableAgentsPos != 0 || agent.alwaysAllowedMinters.contains(_minter),
            "agent not in mint queue");
        require(_lots > 0, "cannot mint 0 lots");
        require(agent.status == Agent.Status.NORMAL, "rc: invalid agent status");
        require(collateralData.freeCollateralLots(agent) >= _lots, "not enough free collateral");
        require(_maxMintingFeeBIPS >= agent.feeBIPS, "agent's fee too high");
        uint64 valueAMG = _lots * Globals.getSettings().lotSizeAMG;
        uint256 underlyingValueUBA = Conversion.convertAmgToUBA(valueAMG);
        uint256 underlyingFeeUBA = underlyingValueUBA.mulBips(agent.feeBIPS);
<<<<<<< HEAD
        _reserveCollateral(agent, valueAMG, underlyingFeeUBA);
        // - only charge reservation fee for public minting, not for alwaysAllowedMinters on non-public agent
        // - poolCollateral is WNat, so we can use its price for calculation of CR fee
        uint256 reservationFee = agent.availableAgentsPos != 0
            ? _reservationFee(collateralData.poolCollateral.amgToTokenWeiPrice, valueAMG)
            : 0;
=======
        _reserveCollateral(agent, valueAMG, Minting.calculateCurrentPoolFee(agent, underlyingValueUBA));
        // poolCollateral is WNat, so we can use its price
        uint256 reservationFee = _reservationFee(collateralData.poolCollateral.amgToTokenWeiPrice, valueAMG);
>>>>>>> 2e71e89a
        require(msg.value >= reservationFee, "inappropriate fee amount");
        // create new crt id - pre-increment, so that id can never be 0
        state.newCrtId += PaymentReference.randomizedIdSkip();
        uint64 crtId = state.newCrtId;
        // create in-memory cr and then put it to storage to not go out-of-stack
        CollateralReservation.Data memory cr;
        cr.valueAMG = valueAMG;
        cr.underlyingFeeUBA = underlyingFeeUBA.toUint128();
        cr.reservationFeeNatWei = reservationFee.toUint128();
        cr.poolFeeShareBIPS = agent.poolFeeShareBIPS + 1;
        cr.agentVault = _agentVault;
        cr.minter = _minter;
        cr.executor = _executor;
        cr.executorFeeNatGWei = ((msg.value - reservationFee) / Conversion.GWEI).toUint64();

        if (agent.handshakeType != 0) {
            require(_minterUnderlyingAddresses.length > 0, "minter underlying addresses required");
            bytes32[] memory hashes = new bytes32[](_minterUnderlyingAddresses.length);
            // double hash the addresses (to prevent second pre-image attack) and check if they are sorted
            hashes[0] = _doubleHash(_minterUnderlyingAddresses[0]);
            require(hashes[0] != EMPTY_ADDRESS_DOUBLE_HASH, "minter underlying address invalid");
            for (uint256 i = 1; i < _minterUnderlyingAddresses.length; i++) {
                hashes[i] = _doubleHash(_minterUnderlyingAddresses[i]);
                require(hashes[i] != EMPTY_ADDRESS_DOUBLE_HASH, "minter underlying address invalid");
                require(hashes[i] > hashes[i - 1], "minter underlying addresses not sorted");
            }
            cr.sourceAddressesRoot = MerkleTree.calculateMerkleRoot(hashes);
            cr.handshakeStartTimestamp = block.timestamp.toUint64();
            _emitHandshakeRequiredEvent(agent, cr, crtId, _minterUnderlyingAddresses);
        } else {
            (uint64 lastUnderlyingBlock, uint64 lastUnderlyingTimestamp) = _lastPaymentBlock();
            cr.firstUnderlyingBlock = state.currentUnderlyingBlock;
            cr.lastUnderlyingBlock = lastUnderlyingBlock;
            cr.lastUnderlyingTimestamp = lastUnderlyingTimestamp;
            _emitCollateralReservationEvent(agent, cr, crtId);
        }
        state.crts[crtId] = cr;
    }

    function approveCollateralReservation(
        uint64 _crtId
    )
        internal
    {
        CollateralReservation.Data storage crt = getCollateralReservation(_crtId);
        Agent.State storage agent = Agent.get(crt.agentVault);
        Agents.requireAgentVaultOwner(agent);
        require(crt.handshakeStartTimestamp != 0, "handshake not required");
        crt.handshakeStartTimestamp = 0;
        (uint64 lastUnderlyingBlock, uint64 lastUnderlyingTimestamp) = _lastPaymentBlock();
        AssetManagerState.State storage state = AssetManagerState.get();
        crt.firstUnderlyingBlock = state.currentUnderlyingBlock;
        crt.lastUnderlyingBlock = lastUnderlyingBlock;
        crt.lastUnderlyingTimestamp = lastUnderlyingTimestamp;
        _emitCollateralReservationEvent(agent, crt, _crtId);
    }

    function rejectCollateralReservation(
        uint64 _crtId
    )
        internal
    {
        CollateralReservation.Data storage crt = getCollateralReservation(_crtId);
        Agent.State storage agent = Agent.get(crt.agentVault);
        Agents.requireAgentVaultOwner(agent);
        require(crt.handshakeStartTimestamp != 0,
            "handshake not required or collateral reservation already approved");
        emit IAssetManagerEvents.CollateralReservationRejected(crt.agentVault, crt.minter, _crtId);
        _rejectOrCancelCollateralReservation(crt, _crtId);
    }

    function cancelCollateralReservation(
        uint64 _crtId
    )
        internal
    {
        CollateralReservation.Data storage crt = getCollateralReservation(_crtId);
        require(crt.minter == msg.sender, "only minter");
        require(crt.handshakeStartTimestamp != 0, "collateral reservation already approved");
        AssetManagerSettings.Data storage settings = Globals.getSettings();
        require(crt.handshakeStartTimestamp + settings.cancelCollateralReservationAfterSeconds <
            block.timestamp, "collateral reservation cancellation too early");
        emit IAssetManagerEvents.CollateralReservationCancelled(crt.agentVault, crt.minter, _crtId);
        _rejectOrCancelCollateralReservation(crt, _crtId);
    }

    function mintingPaymentDefault(
        IReferencedPaymentNonexistence.Proof calldata _nonPayment,
        uint64 _crtId
    )
        internal
    {
        CollateralReservation.Data storage crt = getCollateralReservation(_crtId);
        require(crt.handshakeStartTimestamp == 0, "collateral reservation not approved");
        require(!_nonPayment.data.requestBody.checkSourceAddresses && crt.sourceAddressesRoot == bytes32(0) ||
            _nonPayment.data.requestBody.checkSourceAddresses &&
            crt.sourceAddressesRoot == _nonPayment.data.requestBody.sourceAddressesRoot,
            "invalid check or source addresses root");
        Agent.State storage agent = Agent.get(crt.agentVault);
        Agents.requireAgentVaultOwner(agent);
        // check requirements
        TransactionAttestation.verifyReferencedPaymentNonexistence(_nonPayment);
        uint256 underlyingValueUBA = Conversion.convertAmgToUBA(crt.valueAMG);
        require(_nonPayment.data.requestBody.standardPaymentReference == PaymentReference.minting(_crtId) &&
            _nonPayment.data.requestBody.destinationAddressHash == agent.underlyingAddressHash &&
            _nonPayment.data.requestBody.amount == underlyingValueUBA + crt.underlyingFeeUBA,
            "minting non-payment mismatch");
        require(_nonPayment.data.responseBody.firstOverflowBlockNumber > crt.lastUnderlyingBlock &&
            _nonPayment.data.responseBody.firstOverflowBlockTimestamp > crt.lastUnderlyingTimestamp,
            "minting default too early");
        require(_nonPayment.data.requestBody.minimalBlockNumber <= crt.firstUnderlyingBlock,
            "minting non-payment proof window too short");

        // send event
        uint256 reservedValueUBA = underlyingValueUBA + Minting.calculatePoolFee(agent, crt);
        emit IAssetManagerEvents.MintingPaymentDefault(crt.agentVault, crt.minter, _crtId, reservedValueUBA);
        // share collateral reservation fee between the agent's vault and pool
        uint256 totalFee = crt.reservationFeeNatWei + crt.executorFeeNatGWei * Conversion.GWEI;
        distributeCollateralReservationFee(agent, totalFee);
        // release agent's reserved collateral
        releaseCollateralReservation(crt, _crtId);  // crt can't be used after this
    }

    function unstickMinting(
        IConfirmedBlockHeightExists.Proof calldata _proof,
        uint64 _crtId
    )
        internal
    {
        AssetManagerSettings.Data storage settings = Globals.getSettings();
        CollateralReservation.Data storage crt = getCollateralReservation(_crtId);
        require(crt.handshakeStartTimestamp == 0, "collateral reservation not approved");
        Agent.State storage agent = Agent.get(crt.agentVault);
        Agents.requireAgentVaultOwner(agent);
        // verify proof
        TransactionAttestation.verifyConfirmedBlockHeightExists(_proof);
        // enough time must pass so that proofs are no longer available
        require(_proof.data.responseBody.lowestQueryWindowBlockNumber > crt.lastUnderlyingBlock
            && _proof.data.responseBody.lowestQueryWindowBlockTimestamp > crt.lastUnderlyingTimestamp
            && _proof.data.responseBody.lowestQueryWindowBlockTimestamp + settings.attestationWindowSeconds <=
                _proof.data.responseBody.blockTimestamp,
            "cannot unstick minting yet");
        // burn collateral reservation fee (guarded against reentrancy in AssetManager.unstickMinting)
        Agents.burnDirectNAT(crt.reservationFeeNatWei + crt.executorFeeNatGWei * Conversion.GWEI);
        // burn reserved collateral at market price
        uint256 amgToTokenWeiPrice = Conversion.currentAmgPriceInTokenWei(agent.vaultCollateralIndex);
        uint256 reservedCollateral = Conversion.convertAmgToTokenWei(crt.valueAMG, amgToTokenWeiPrice);
        Agents.burnVaultCollateral(agent, reservedCollateral);
        // send event
        uint256 reservedValueUBA = Conversion.convertAmgToUBA(crt.valueAMG) + Minting.calculatePoolFee(agent, crt);
        emit IAssetManagerEvents.CollateralReservationDeleted(crt.agentVault, crt.minter, _crtId, reservedValueUBA);
        // release agent's reserved collateral
        releaseCollateralReservation(crt, _crtId);  // crt can't be used after this
    }

    function distributeCollateralReservationFee(
        Agent.State storage _agent,
        uint256 _fee
    )
        internal
    {
        if (_fee == 0) return;
        uint256 poolFeeShare = _fee.mulBips(_agent.poolFeeShareBIPS);
        _agent.collateralPool.depositNat{value: poolFeeShare}();
        IIAgentVault(_agent.vaultAddress()).depositNat{value: _fee - poolFeeShare}(Globals.getWNat());
    }

    function calculateReservationFee(
        uint64 _lots
    )
        internal view
        returns (uint256)
    {
        AssetManagerState.State storage state = AssetManagerState.get();
        AssetManagerSettings.Data storage settings = Globals.getSettings();
        uint256 amgToTokenWeiPrice = Conversion.currentAmgPriceInTokenWei(state.poolCollateralIndex);
        return _reservationFee(amgToTokenWeiPrice, _lots * settings.lotSizeAMG);
    }

    function releaseCollateralReservation(
        CollateralReservation.Data storage crt,
        uint64 _crtId
    )
        internal
    {
        AssetManagerState.State storage state = AssetManagerState.get();
        Agent.State storage agent = Agent.get(crt.agentVault);
        uint64 reservationAMG = crt.valueAMG + Conversion.convertUBAToAmg(Minting.calculatePoolFee(agent, crt));
        agent.reservedAMG = SafeMath64.sub64(agent.reservedAMG, reservationAMG, "invalid reservation");
        state.totalReservedCollateralAMG -= reservationAMG;
        delete state.crts[_crtId];
    }

    function getCollateralReservation(
        uint64 _crtId
    )
        internal view
        returns (CollateralReservation.Data storage)
    {
        AssetManagerState.State storage state = AssetManagerState.get();
        require(_crtId > 0 && state.crts[_crtId].valueAMG != 0, "invalid crt id");
        return state.crts[_crtId];
    }

    function _reserveCollateral(
        Agent.State storage _agent,
        uint64 _valueAMG,
        uint256 _poolFeeUBA
    )
        private
    {
        AssetManagerState.State storage state = AssetManagerState.get();
        uint64 reservationAMG = _valueAMG + Conversion.convertUBAToAmg(_poolFeeUBA);
        Minting.checkMintingCap(reservationAMG);
        _agent.reservedAMG += reservationAMG;
        state.totalReservedCollateralAMG += reservationAMG;
    }

    function _emitHandshakeRequiredEvent(
        Agent.State storage _agent,
        CollateralReservation.Data memory _cr,
        uint64 _crtId,
        string[] calldata _minterUnderlyingAddresses
    )
        private
    {
        emit IAssetManagerEvents.HandshakeRequired(
            _agent.vaultAddress(),
            _cr.minter,
            _crtId,
            _minterUnderlyingAddresses,
            Conversion.convertAmgToUBA(_cr.valueAMG),
            _cr.underlyingFeeUBA);
    }

    function _emitCollateralReservationEvent(
        Agent.State storage _agent,
        CollateralReservation.Data memory _cr,
        uint64 _crtId
    )
        private
    {
        emit IAssetManagerEvents.CollateralReserved(
            _agent.vaultAddress(),
            _cr.minter,
            _crtId,
            Conversion.convertAmgToUBA(_cr.valueAMG),
            _cr.underlyingFeeUBA,
            _cr.firstUnderlyingBlock,
            _cr.lastUnderlyingBlock,
            _cr.lastUnderlyingTimestamp,
            _agent.underlyingAddressString,
            PaymentReference.minting(_crtId),
            _cr.executor,
            _cr.executorFeeNatGWei * Conversion.GWEI);
    }

    function _rejectOrCancelCollateralReservation(
        CollateralReservation.Data storage crt,
        uint64 _crtId
    )
        private
    {
        uint256 totalFee = crt.reservationFeeNatWei + crt.executorFeeNatGWei * Conversion.GWEI;
        AssetManagerSettings.Data storage settings = Globals.getSettings();
        uint256 returnFee = totalFee.mulBips(settings.rejectOrCancelCollateralReservationReturnFactorBIPS);
        address payable minter = payable(crt.minter);

        // release agent's reserved collateral
        releaseCollateralReservation(crt, _crtId);  // crt can't be used after this

        // guarded against reentrancy in CollateralReservationsFacet
        bool success = Transfers.transferNATAllowFailure(minter, returnFee);
        // if failed, burn the whole fee, otherwise burn the difference
        if (!success) {
            Agents.burnDirectNAT(totalFee);
        } else if (totalFee > returnFee) {
            Agents.burnDirectNAT(totalFee - returnFee);
        }
    }

    function _lastPaymentBlock()
        private view
        returns (uint64 _lastUnderlyingBlock, uint64 _lastUnderlyingTimestamp)
    {
        AssetManagerState.State storage state = AssetManagerState.get();
        AssetManagerSettings.Data storage settings = Globals.getSettings();
        // timeshift amortizes for the time that passed from the last underlying block update
        uint64 timeshift = block.timestamp.toUint64() - state.currentUnderlyingBlockUpdatedAt;
        uint64 blockshift = (uint256(timeshift) * 1000 / settings.averageBlockTimeMS).toUint64();
        _lastUnderlyingBlock =
            state.currentUnderlyingBlock + blockshift + settings.underlyingBlocksForPayment;
        _lastUnderlyingTimestamp =
            state.currentUnderlyingBlockTimestamp + timeshift + settings.underlyingSecondsForPayment;
    }

    function _reservationFee(
        uint256 amgToTokenWeiPrice,
        uint64 _valueAMG
    )
        private view
        returns (uint256)
    {
        uint256 valueNATWei = Conversion.convertAmgToTokenWei(_valueAMG, amgToTokenWeiPrice);
        return valueNATWei.mulBips(Globals.getSettings().collateralReservationFeeBIPS);
    }

    function _doubleHash(string memory _str)
        private pure
        returns (bytes32)
    {
        return keccak256(abi.encodePacked(keccak256(bytes(_str))));
    }
}<|MERGE_RESOLUTION|>--- conflicted
+++ resolved
@@ -50,18 +50,12 @@
         uint64 valueAMG = _lots * Globals.getSettings().lotSizeAMG;
         uint256 underlyingValueUBA = Conversion.convertAmgToUBA(valueAMG);
         uint256 underlyingFeeUBA = underlyingValueUBA.mulBips(agent.feeBIPS);
-<<<<<<< HEAD
-        _reserveCollateral(agent, valueAMG, underlyingFeeUBA);
+        _reserveCollateral(agent, valueAMG, Minting.calculateCurrentPoolFee(agent, underlyingValueUBA));
         // - only charge reservation fee for public minting, not for alwaysAllowedMinters on non-public agent
         // - poolCollateral is WNat, so we can use its price for calculation of CR fee
         uint256 reservationFee = agent.availableAgentsPos != 0
             ? _reservationFee(collateralData.poolCollateral.amgToTokenWeiPrice, valueAMG)
             : 0;
-=======
-        _reserveCollateral(agent, valueAMG, Minting.calculateCurrentPoolFee(agent, underlyingValueUBA));
-        // poolCollateral is WNat, so we can use its price
-        uint256 reservationFee = _reservationFee(collateralData.poolCollateral.amgToTokenWeiPrice, valueAMG);
->>>>>>> 2e71e89a
         require(msg.value >= reservationFee, "inappropriate fee amount");
         // create new crt id - pre-increment, so that id can never be 0
         state.newCrtId += PaymentReference.randomizedIdSkip();
