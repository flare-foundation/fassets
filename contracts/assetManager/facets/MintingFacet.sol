--- conflicted
+++ resolved
@@ -142,15 +142,9 @@
         require(_payment.data.responseBody.receivingAddressHash == agent.underlyingAddressHash,
             SelfMintNotAgentsAddress());
         require(_payment.data.responseBody.receivedAmount >= SafeCast.toInt256(mintValueUBA + poolFeeUBA),
-<<<<<<< HEAD
-            "self-mint payment too small");
+            SelfMintPaymentTooSmall());
         require(_payment.data.responseBody.blockNumber > agent.underlyingBlockAtCreation,
-            "self-mint payment too old");
-=======
-            SelfMintPaymentTooSmall());
-        require(_payment.data.responseBody.blockNumber >= agent.underlyingBlockAtCreation,
             SelfMintPaymentTooOld());
->>>>>>> 71e13d79
         state.paymentConfirmations.confirmIncomingPayment(_payment);
         // update underlying block
         UnderlyingBlockUpdater.updateCurrentBlockForVerifiedPayment(_payment);
