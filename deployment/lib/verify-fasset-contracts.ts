--- conflicted
+++ resolved
@@ -89,11 +89,7 @@
 
 async function qualifiedName(contract: Contract) {
     const artifact = await findArtifact(contract.contractName);
-<<<<<<< HEAD
-    return `${artifact}:${contract.name}`;
-=======
     return `${artifact}:${contract.contractName.replace(/\.sol$/, "")}`;
->>>>>>> 02c67a5a
 }
 
 async function findArtifact(fname: string) {
